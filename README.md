# SDS-data-manager

This project is the core of a Science Data System.  

Our goal with the project is that users will only need to modify the file config.json to define the data products stored on the SDC, and the rest should be mission agnostic.  

## Architecture

The code in this repository takes the form of an AWS CDK project. It provides the architecture for:

1. An HTTPS API to upload files to an S3 bucket (*in development*)
2. An S3 bucket to contain uploaded files
3. An HTTPS API to query and download files from the S3 bucket (*in development*)
4. A lambda function that inserts file metadata into an opensearch instance
5. A Cognito User Pool that keeps track of who can access the restricted APIs.  

## Development (Codespaces)

The development environment optionally uses a GitHub codespace, to ensure that we're all using the proper libraries as we develop and deploy.  The development environment configuration is kept in the .devcontainer folder.  

To start a new development environment, click the button for "Code" in the upper right corner of the repository, and click "Codespaces".  

<<<<<<< HEAD
## Development (Local)

1. Install nodejs newer than version 14.
    <https://nodejs.org/en/download/>

2. Install the aws-cdk:

    ```bash
    npm install -g aws-cdk
    ```

3. Install the package

    ```bash
    pip install -e .[dev]
    # optionally install pre-commit hooks
    pre-commit install
    ```
=======
If you are running locally, you will need to install [cdk](https://docs.aws.amazon.com/cdk/v2/guide/getting_started.html) and [poetry](https://python-poetry.org/docs/#installation). 

### Poetry set up
If you're running locally, you can install the Python requirements with Poetry:

```
poetry install
```

This will install the dependencies from `poetry.lock`, ensuring that consistent versions are used. Poetry also provides a virtual environment, which you will have to activate.

```
poetry shell
```

If running in codespaces, this should already be done.

>>>>>>> a45cdfb0

### AWS Setup

The first thing you'll need to do is configure your aws environment with:

```bash
aws configure
```

Enter in your AWS Access Key ID and AWS Secret Access Key, which can be obtained by setting up a user account in the AWS console. For region, set it to the AWS region you'd like to set up your SDS. For IMAP, we're using "us-west-2"

If you have multiple AWS access/secret key pairs locally, you can add the configuration to `~/.aws/config`. 

```
[imap]
region=us-west-2
aws_access_key_id=<Access Key>
aws_secret_access_key=<Secret Key>
```

Then, you can set the profile used by cdk by setting the `AWS_PROFILE` environment variable to the profile name (in this case, imap):

```
export AWS_PROFILE=imap
```

You may also need to set the `CDK_DEFAULT_ACCOUNT` environment variable. 

**NOTE**-- If this is a brand new AWS account, then you'll need to bootstrap your account to allow CDK deployment with the command: 

```bash
cdk bootstrap
```

If you get errors with this command, running with `-v` will provide more information. 

### Deploy

There are several important configuration items which you can alter during a deployment:

- SDSID - An ID number appended to the name of all of your services.  For example, "prod", "dev", or "harter-testing-stack"
- initial_user - Optional. If this email address is provided, Cognito will send an email with instructions on setting up a Cognito 
- userpool_name - Optional (Required if app_client_name given). This is the name of the userpool that contains the specified app_client_name.
- app_client_name - Optional (Required if userpool_name given). This is the name of the app client on the AWS account that will be used to verify received tokens in the API.  
- cognito_only - Optional.  If this context is set, then ONLY cognito services will be created. 

To deploy the SDS, first you should synthesize the CDK code with the command to check for errors:

```bash
cdk synth --context SDSID={insert a unique ID here}
```

When you are ready, you can deploy the architecture with the following command:

```bash
cdk deploy --all --context SDSID={insert a unique ID here}
```

for example:

```bash
cdk synth --context SDSID=username-testing
cdk deploy --all --context SDSID=username-testing
```

After about 20 minutes or so, you should have a brand new SDS set up in AWS.  



### Virtual Desktop for Development

Codespaces actually comes with a fully functional virtual desktop.  To open, click on the "ports" tab and then "open in new browser". The default password is "vscode".

### Testing the APIs

Inside of the "scripts" folder is a python script you can use to call the APIs.  It is completely independent of the rest of the project, so you should be able to pull this single file out and run it anywhere.  It only depends on basic python libraries.

Unfortunately right now you need to "hard code" in the lambda API URL and the Cognito App Client at the top of the file after every build.  I'm hoping in the future to determine a better way to automate this.<|MERGE_RESOLUTION|>--- conflicted
+++ resolved
@@ -20,26 +20,8 @@
 
 To start a new development environment, click the button for "Code" in the upper right corner of the repository, and click "Codespaces".  
 
-<<<<<<< HEAD
 ## Development (Local)
 
-1. Install nodejs newer than version 14.
-    <https://nodejs.org/en/download/>
-
-2. Install the aws-cdk:
-
-    ```bash
-    npm install -g aws-cdk
-    ```
-
-3. Install the package
-
-    ```bash
-    pip install -e .[dev]
-    # optionally install pre-commit hooks
-    pre-commit install
-    ```
-=======
 If you are running locally, you will need to install [cdk](https://docs.aws.amazon.com/cdk/v2/guide/getting_started.html) and [poetry](https://python-poetry.org/docs/#installation). 
 
 ### Poetry set up
@@ -57,9 +39,8 @@
 
 If running in codespaces, this should already be done.
 
->>>>>>> a45cdfb0
 
-### AWS Setup
+## AWS Setup
 
 The first thing you'll need to do is configure your aws environment with:
 
@@ -94,7 +75,7 @@
 
 If you get errors with this command, running with `-v` will provide more information. 
 
-### Deploy
+## Deploy
 
 There are several important configuration items which you can alter during a deployment:
 
@@ -127,11 +108,11 @@
 
 
 
-### Virtual Desktop for Development
+## Virtual Desktop for Development
 
-Codespaces actually comes with a fully functional virtual desktop.  To open, click on the "ports" tab and then "open in new browser". The default password is "vscode".
+Codespaces comes with a fully functional virtual desktop.  To open, click on the "ports" tab and then "open in new browser". The default password is "vscode".
 
-### Testing the APIs
+## Testing the APIs
 
 Inside of the "scripts" folder is a python script you can use to call the APIs.  It is completely independent of the rest of the project, so you should be able to pull this single file out and run it anywhere.  It only depends on basic python libraries.
 
