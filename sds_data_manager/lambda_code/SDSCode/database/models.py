"""Main file to store schema definition"""
<<<<<<< HEAD
from sqlalchemy import Boolean, Column, DateTime, Identity, Integer, String
=======
from sqlalchemy import Boolean, Column, DateTime, Integer, String
>>>>>>> 25089325
from sqlalchemy.orm import DeclarativeBase


class Base(DeclarativeBase):
    pass


class UniversalSpinTable(Base):
    """Universal Spin Table schema"""

    __tablename__ = "universal_spin_table"
    id = Column(Integer, primary_key=True)
    spin_number = Column(Integer, nullable=False)
    spin_start_sc_time = Column(Integer, nullable=False)
    spin_start_utc_time = Column(DateTime(timezone=True), nullable=False)
    star_tracker_flag = Column(Boolean, nullable=False)
    spin_duration = Column(Integer, nullable=False)
    thruster_firing_event = Column(Boolean, nullable=False)
    repointing = Column(Boolean, nullable=False)
    # TODO: create table for repointing and then make
    # a foreign key to universal_spin_table
    repointing_number = Column(Integer, nullable=False)


<<<<<<< HEAD
class MetadataTable:
    """Common Metadata table"""

    # TODO: determine cap for strings
    id = id = Column(Integer, Identity(start=0, increment=1), primary_key=True)
=======
class FileCatalogTable:
    """Common File Catalog table"""

    # TODO: determine cap for strings
    id = Column(Integer, primary_key=True)
>>>>>>> 25089325
    file_path = Column(String, nullable=False)
    instrument = Column(String(6), nullable=False)
    data_level = Column(String(3), nullable=False)
    descriptor = Column(String, nullable=False)
    start_date = Column(DateTime(timezone=True), nullable=False)
    end_date = Column(DateTime(timezone=True), nullable=False)
    ingestion_date = Column(DateTime(timezone=True), nullable=False)
<<<<<<< HEAD
    version = Column(String, nullable=False)
=======
    version = Column(Integer, nullable=False)
>>>>>>> 25089325
    extension = Column(String, nullable=False)


# TODO: Follow-up PR should add in columns for each instrument
# for instrument dependency IDs, SPICE ID, parent id,
# and pointing id


<<<<<<< HEAD
class LoTable(MetadataTable, Base):
    """IMAP-Lo Metadata Table"""
=======
class LoTable(FileCatalogTable, Base):
    """IMAP-Lo File Catalog Table"""
>>>>>>> 25089325

    __tablename__ = "lo"


<<<<<<< HEAD
class HiTable(MetadataTable, Base):
    """IMAP-Hi Metadata Table"""
=======
class HiTable(FileCatalogTable, Base):
    """IMAP-Hi File Catalog Table"""
>>>>>>> 25089325

    __tablename__ = "hi"


<<<<<<< HEAD
class UltraTable(MetadataTable, Base):
    """IMAP-Ultra Metadata Table"""
=======
class UltraTable(FileCatalogTable, Base):
    """IMAP-Ultra File Catalog Table"""
>>>>>>> 25089325

    __tablename__ = "ultra"


<<<<<<< HEAD
class HITTable(MetadataTable, Base):
    """HIT Metadata Table"""
=======
class HITTable(FileCatalogTable, Base):
    """HIT File Catalog Table"""
>>>>>>> 25089325

    __tablename__ = "hit"


<<<<<<< HEAD
class IDEXTable(MetadataTable, Base):
    """IDEX Metadata Table"""
=======
class IDEXTable(FileCatalogTable, Base):
    """IDEX File Catalog Table"""
>>>>>>> 25089325

    __tablename__ = "idex"


<<<<<<< HEAD
class SWAPITable(MetadataTable, Base):
    """SWAPI Metadata Table"""
=======
class SWAPITable(FileCatalogTable, Base):
    """SWAPI File Catalog Table"""
>>>>>>> 25089325

    __tablename__ = "swapi"


<<<<<<< HEAD
class SWETable(MetadataTable, Base):
    """SWE Metadata Table"""
=======
class SWETable(FileCatalogTable, Base):
    """SWE File Catalog Table"""
>>>>>>> 25089325

    __tablename__ = "swe"


<<<<<<< HEAD
class CoDICETable(MetadataTable, Base):
    """CoDICE Metadata Table"""
=======
class CoDICETable(FileCatalogTable, Base):
    """CoDICE File Catalog Table"""
>>>>>>> 25089325

    __tablename__ = "codice"


<<<<<<< HEAD
class MAGTable(MetadataTable, Base):
    """MAG Metadata Table"""
=======
class MAGTable(FileCatalogTable, Base):
    """MAG File Catalog Table"""
>>>>>>> 25089325

    __tablename__ = "mag"


<<<<<<< HEAD
class GLOWSTable(MetadataTable, Base):
    """GLOWS MetadataTable"""
=======
class GLOWSTable(FileCatalogTable, Base):
    """GLOWS File Catalog Table"""
>>>>>>> 25089325

    __tablename__ = "glows"<|MERGE_RESOLUTION|>--- conflicted
+++ resolved
@@ -1,9 +1,5 @@
 """Main file to store schema definition"""
-<<<<<<< HEAD
 from sqlalchemy import Boolean, Column, DateTime, Identity, Integer, String
-=======
-from sqlalchemy import Boolean, Column, DateTime, Integer, String
->>>>>>> 25089325
 from sqlalchemy.orm import DeclarativeBase
 
 
@@ -28,19 +24,11 @@
     repointing_number = Column(Integer, nullable=False)
 
 
-<<<<<<< HEAD
-class MetadataTable:
-    """Common Metadata table"""
+class FileCatalogTable:
+    """Common file catalog table"""
 
     # TODO: determine cap for strings
     id = id = Column(Integer, Identity(start=0, increment=1), primary_key=True)
-=======
-class FileCatalogTable:
-    """Common File Catalog table"""
-
-    # TODO: determine cap for strings
-    id = Column(Integer, primary_key=True)
->>>>>>> 25089325
     file_path = Column(String, nullable=False)
     instrument = Column(String(6), nullable=False)
     data_level = Column(String(3), nullable=False)
@@ -48,11 +36,7 @@
     start_date = Column(DateTime(timezone=True), nullable=False)
     end_date = Column(DateTime(timezone=True), nullable=False)
     ingestion_date = Column(DateTime(timezone=True), nullable=False)
-<<<<<<< HEAD
     version = Column(String, nullable=False)
-=======
-    version = Column(Integer, nullable=False)
->>>>>>> 25089325
     extension = Column(String, nullable=False)
 
 
@@ -61,111 +45,55 @@
 # and pointing id
 
 
-<<<<<<< HEAD
-class LoTable(MetadataTable, Base):
-    """IMAP-Lo Metadata Table"""
-=======
 class LoTable(FileCatalogTable, Base):
     """IMAP-Lo File Catalog Table"""
->>>>>>> 25089325
 
     __tablename__ = "lo"
 
 
-<<<<<<< HEAD
-class HiTable(MetadataTable, Base):
-    """IMAP-Hi Metadata Table"""
-=======
 class HiTable(FileCatalogTable, Base):
     """IMAP-Hi File Catalog Table"""
->>>>>>> 25089325
 
     __tablename__ = "hi"
 
 
-<<<<<<< HEAD
-class UltraTable(MetadataTable, Base):
-    """IMAP-Ultra Metadata Table"""
-=======
 class UltraTable(FileCatalogTable, Base):
     """IMAP-Ultra File Catalog Table"""
->>>>>>> 25089325
 
     __tablename__ = "ultra"
 
 
-<<<<<<< HEAD
-class HITTable(MetadataTable, Base):
-    """HIT Metadata Table"""
-=======
 class HITTable(FileCatalogTable, Base):
     """HIT File Catalog Table"""
->>>>>>> 25089325
 
     __tablename__ = "hit"
 
 
-<<<<<<< HEAD
-class IDEXTable(MetadataTable, Base):
-    """IDEX Metadata Table"""
-=======
 class IDEXTable(FileCatalogTable, Base):
     """IDEX File Catalog Table"""
->>>>>>> 25089325
 
     __tablename__ = "idex"
 
 
-<<<<<<< HEAD
-class SWAPITable(MetadataTable, Base):
-    """SWAPI Metadata Table"""
-=======
 class SWAPITable(FileCatalogTable, Base):
     """SWAPI File Catalog Table"""
->>>>>>> 25089325
 
     __tablename__ = "swapi"
 
 
-<<<<<<< HEAD
-class SWETable(MetadataTable, Base):
+class SWETable(FileCatalogTable, Base):
     """SWE Metadata Table"""
-=======
-class SWETable(FileCatalogTable, Base):
-    """SWE File Catalog Table"""
->>>>>>> 25089325
-
-    __tablename__ = "swe"
-
-
-<<<<<<< HEAD
-class CoDICETable(MetadataTable, Base):
-    """CoDICE Metadata Table"""
-=======
-class CoDICETable(FileCatalogTable, Base):
-    """CoDICE File Catalog Table"""
->>>>>>> 25089325
 
     __tablename__ = "codice"
 
 
-<<<<<<< HEAD
-class MAGTable(MetadataTable, Base):
+class MAGTable(FileCatalogTable, Base):
     """MAG Metadata Table"""
-=======
-class MAGTable(FileCatalogTable, Base):
-    """MAG File Catalog Table"""
->>>>>>> 25089325
 
     __tablename__ = "mag"
 
 
-<<<<<<< HEAD
-class GLOWSTable(MetadataTable, Base):
+class GLOWSTable(FileCatalogTable, Base):
     """GLOWS MetadataTable"""
-=======
-class GLOWSTable(FileCatalogTable, Base):
-    """GLOWS File Catalog Table"""
->>>>>>> 25089325
 
     __tablename__ = "glows"