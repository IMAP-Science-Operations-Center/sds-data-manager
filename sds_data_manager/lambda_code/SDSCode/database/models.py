--- conflicted
+++ resolved
@@ -140,7 +140,6 @@
     ingestion_date = Column(DateTime(timezone=True))
 
 
-<<<<<<< HEAD
 class SPICEFiles(Base):
     """SPICE files table."""
 
@@ -167,53 +166,6 @@
     ingestion_date = Column(DateTime(timezone=True))
 
 
-class PreProcessingDependency(Base):
-    """Preprocessing dependency table."""
-
-    __tablename__ = "preprocessing_dependency"
-    __table_args__ = (
-        UniqueConstraint(
-            "id",
-            "primary_instrument",
-            "primary_data_level",
-            "primary_descriptor",
-            "dependent_instrument",
-            "dependent_data_level",
-            "dependent_descriptor",
-            "relationship",
-            "direction",
-            name="preprocessing_dependency_uc",
-        ),
-    )
-
-    # TODO: improve this table after February demo
-    id = Column(Integer, Identity(start=1, increment=1), primary_key=True)
-    primary_instrument = Column(INSTRUMENTS, nullable=False)
-    primary_data_level = Column(DATA_LEVELS, nullable=False)
-    primary_descriptor = Column(String, nullable=False)
-    dependent_instrument = Column(INSTRUMENTS, nullable=False)
-    dependent_data_level = Column(DATA_LEVELS, nullable=False)
-    dependent_descriptor = Column(String, nullable=False)
-    relationship = Column(DEPENDENCY_RELATIONSHIPS, nullable=False)
-    direction = Column(DEPENDENCY_DIRECTIONS, nullable=False)
-
-    # This can not be used for inter-instrument dependencies.
-    def reverse_direction(self):
-        "PreProcessingDependency instance with reversed direction."
-        return PreProcessingDependency(
-            primary_instrument=self.dependent_instrument,
-            primary_data_level=self.dependent_data_level,
-            primary_descriptor=self.dependent_descriptor,
-            dependent_instrument=self.primary_instrument,
-            dependent_data_level=self.primary_data_level,
-            dependent_descriptor=self.primary_descriptor,
-            relationship=self.relationship,
-            direction="UPSTREAM" if self.direction == "DOWNSTREAM" else "DOWNSTREAM",
-        )
-
-
-=======
->>>>>>> 5f4be795
 class Version(Base):
     """Version table."""
 
