--- conflicted
+++ resolved
@@ -1,8 +1,4 @@
-<<<<<<< HEAD
-# Standard
-=======
 import datetime
->>>>>>> 33c910ff
 import json
 import logging
 import os
@@ -71,37 +67,26 @@
             "instrument": filename_parsed.instrument,
             "data_level": filename_parsed.data_level,
             "descriptor": filename_parsed.descriptor,
-<<<<<<< HEAD
-            "start_date": filename_parsed.startdate,
-            "end_date": filename_parsed.enddate,
-=======
             "start_date": datetime.datetime.strptime(
                 filename_parsed.startdate, "%Y%m%d"
             ),
             "end_date": datetime.datetime.strptime(filename_parsed.enddate, "%Y%m%d"),
-            "ingestion_date": datetime.datetime.now(datetime.timezone.utc),
->>>>>>> 33c910ff
             "version": filename_parsed.version,
             "extension": filename_parsed.extension,
         }
 
         # Add data to the file catalog
         with Session(engine) as session:
-<<<<<<< HEAD
             session.add(models.FileCatalog(**metadata_params))
-            session.commit()
-=======
-            session.add(data)
             session.commit()
 
             # TODO: These are sanity check. will remove
             # from upcoming PR
-            result = session.query(model_lookup[filename_parsed.instrument]).all()
+            result = session.query(models.FileCatalog).all()
             for row in result:
                 print(row.instrument)
                 print(row.file_path)
 
             inspector = inspect(engine)
             table_names = inspector.get_table_names()
-            print(table_names)
->>>>>>> 33c910ff
+            print(table_names)