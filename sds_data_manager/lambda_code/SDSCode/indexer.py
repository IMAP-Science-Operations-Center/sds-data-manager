<<<<<<< HEAD
# Standard
=======
import datetime
>>>>>>> 33c910ff
import json
import logging
import os
import sys

import boto3
from sqlalchemy import inspect
from sqlalchemy.orm import Session

from .database import database as db
from .database import models
from .path_helper import FilenameParser

# Logger setup
logger = logging.getLogger()
logger.setLevel(logging.INFO)
logging.basicConfig(stream=sys.stdout, level=logging.DEBUG)

s3 = boto3.client("s3")


def lambda_handler(event, context):
    """Handler function for creating metadata, adding it to the database.

    This function is an event handler for multiple event sources.
    List of event sources are aws.s3, aws.batch and imap.lambda.
    imap.lambda is custom PutEvent from AWS lambda.

    Parameters
    ----------
    event : dict
        The JSON formatted document with the data required for the
        lambda function to process
    context : LambdaContext
        This object provides methods and properties that provide
        information about the invocation, function,
        and runtime environment.
    """
    logger.info("Received event: " + json.dumps(event, indent=2))

    logger.info(f"Event: {event}")
    logger.info(f"Context: {context}")
    engine = db.get_engine()

<<<<<<< HEAD
    filename = event["detail"]["object"]["key"]

    logger.info(f"Attempting to insert {os.path.basename(filename)} into database")
    filename_parsed = FilenameParser(os.path.basename(filename))
    filepath = filename_parsed.upload_filepath()

    # confirm that the file is valid
    if filepath["statusCode"] != 200:
        logger.error(filepath["body"])

    # setup a dictionary of metadata parameters to unpack in the
    # instrument table
    metadata_params = {
        "file_path": filepath["body"],
        "instrument": filename_parsed.instrument,
        "data_level": filename_parsed.data_level,
        "descriptor": filename_parsed.descriptor,
        "start_date": filename_parsed.startdate,
        "end_date": filename_parsed.enddate,
        "version": filename_parsed.version,
        "extension": filename_parsed.extension,
    }

    # Add data to the file catalog
    with Session(engine) as session:
        session.add(models.FileCatalog(**metadata_params))
        session.commit()
=======
    # We're only expecting one record, but for some reason the Records are a list object
    for record in event["Records"]:
        # Retrieve the Object name
        logger.info(f"Record Received: {record}")
        filename = record["s3"]["object"]["key"]

        logger.info(f"Attempting to insert {os.path.basename(filename)} into database")
        filename_parsed = FilenameParser(filename)
        filepath = filename_parsed.upload_filepath()

        # confirm that the file is valid
        if filepath["statusCode"] != 200:
            logger.error(filepath["body"])
            break

        # setup a dictionary of metadata parameters to unpack in the
        # instrument table
        metadata_params = {
            "file_path": filepath["body"],
            "instrument": filename_parsed.instrument,
            "data_level": filename_parsed.data_level,
            "descriptor": filename_parsed.descriptor,
            "start_date": datetime.datetime.strptime(
                filename_parsed.startdate, "%Y%m%d"
            ),
            "end_date": datetime.datetime.strptime(filename_parsed.enddate, "%Y%m%d"),
            "ingestion_date": datetime.datetime.now(datetime.timezone.utc),
            "version": filename_parsed.version,
            "extension": filename_parsed.extension,
        }

        # The model lookup is used to match the instrument data
        # to the correct postgres table based on the instrument name.
        model_lookup = {
            "lo": models.LoTable,
            "hi": models.HiTable,
            "ultra": models.UltraTable,
            "hit": models.HITTable,
            "idex": models.IDEXTable,
            "swapi": models.SWAPITable,
            "swe": models.SWETable,
            "codice": models.CoDICETable,
            "mag": models.MAGTable,
            "glows": models.GLOWSTable,
        }

        # FileParser already confirmed that the file has a valid
        # instrument name.
        data = model_lookup[filename_parsed.instrument](**metadata_params)

        # Add data to the corresponding instrument database
        with Session(engine) as session:
            session.add(data)
            session.commit()

            # TODO: These are sanity check. will remove
            # from upcoming PR
            result = session.query(model_lookup[filename_parsed.instrument]).all()
            for row in result:
                print(row.instrument)
                print(row.file_path)

            inspector = inspect(engine)
            table_names = inspector.get_table_names()
            print(table_names)
>>>>>>> 33c910ff
<|MERGE_RESOLUTION|>--- conflicted
+++ resolved
@@ -1,8 +1,4 @@
-<<<<<<< HEAD
-# Standard
-=======
 import datetime
->>>>>>> 33c910ff
 import json
 import logging
 import os
@@ -47,7 +43,6 @@
     logger.info(f"Context: {context}")
     engine = db.get_engine()
 
-<<<<<<< HEAD
     filename = event["detail"]["object"]["key"]
 
     logger.info(f"Attempting to insert {os.path.basename(filename)} into database")
@@ -65,8 +60,8 @@
         "instrument": filename_parsed.instrument,
         "data_level": filename_parsed.data_level,
         "descriptor": filename_parsed.descriptor,
-        "start_date": filename_parsed.startdate,
-        "end_date": filename_parsed.enddate,
+        "start_date": datetime.datetime.strptime(filename_parsed.startdate, "%Y%m%d"),
+        "end_date": datetime.datetime.strptime(filename_parsed.enddate, "%Y%m%d"),
         "version": filename_parsed.version,
         "extension": filename_parsed.extension,
     }
@@ -75,70 +70,14 @@
     with Session(engine) as session:
         session.add(models.FileCatalog(**metadata_params))
         session.commit()
-=======
-    # We're only expecting one record, but for some reason the Records are a list object
-    for record in event["Records"]:
-        # Retrieve the Object name
-        logger.info(f"Record Received: {record}")
-        filename = record["s3"]["object"]["key"]
 
-        logger.info(f"Attempting to insert {os.path.basename(filename)} into database")
-        filename_parsed = FilenameParser(filename)
-        filepath = filename_parsed.upload_filepath()
+        # TODO: These are sanity check. will remove
+        # from upcoming PR
+        result = session.query(models.FileCatalog).all()
+        for row in result:
+            print(row.instrument)
+            print(row.file_path)
 
-        # confirm that the file is valid
-        if filepath["statusCode"] != 200:
-            logger.error(filepath["body"])
-            break
-
-        # setup a dictionary of metadata parameters to unpack in the
-        # instrument table
-        metadata_params = {
-            "file_path": filepath["body"],
-            "instrument": filename_parsed.instrument,
-            "data_level": filename_parsed.data_level,
-            "descriptor": filename_parsed.descriptor,
-            "start_date": datetime.datetime.strptime(
-                filename_parsed.startdate, "%Y%m%d"
-            ),
-            "end_date": datetime.datetime.strptime(filename_parsed.enddate, "%Y%m%d"),
-            "ingestion_date": datetime.datetime.now(datetime.timezone.utc),
-            "version": filename_parsed.version,
-            "extension": filename_parsed.extension,
-        }
-
-        # The model lookup is used to match the instrument data
-        # to the correct postgres table based on the instrument name.
-        model_lookup = {
-            "lo": models.LoTable,
-            "hi": models.HiTable,
-            "ultra": models.UltraTable,
-            "hit": models.HITTable,
-            "idex": models.IDEXTable,
-            "swapi": models.SWAPITable,
-            "swe": models.SWETable,
-            "codice": models.CoDICETable,
-            "mag": models.MAGTable,
-            "glows": models.GLOWSTable,
-        }
-
-        # FileParser already confirmed that the file has a valid
-        # instrument name.
-        data = model_lookup[filename_parsed.instrument](**metadata_params)
-
-        # Add data to the corresponding instrument database
-        with Session(engine) as session:
-            session.add(data)
-            session.commit()
-
-            # TODO: These are sanity check. will remove
-            # from upcoming PR
-            result = session.query(model_lookup[filename_parsed.instrument]).all()
-            for row in result:
-                print(row.instrument)
-                print(row.file_path)
-
-            inspector = inspect(engine)
-            table_names = inspector.get_table_names()
-            print(table_names)
->>>>>>> 33c910ff
+        inspector = inspect(engine)
+        table_names = inspector.get_table_names()
+        print(table_names)