"""Module with helper functions for creating standard sets of stacks"""
from pathlib import Path

from aws_cdk import App, Environment
from aws_cdk import aws_ec2 as ec2
from aws_cdk import aws_rds as rds

from sds_data_manager.stacks import (
    api_gateway_stack,
    backup_bucket_stack,
    create_schema_stack,
    database_stack,
    domain_stack,
    dynamodb_stack,
    ecr_stack,
    efs_stack,
    networking_stack,
    opensearch_stack,
    processing_stack,
    sds_data_manager_stack,
)


def build_sds(
    scope: App,
    env: Environment,
    account_config: dict,
    use_custom_domain: bool = False,
):
    """Builds the entire SDS

    Parameters
    ----------
    scope : Construct
        Parent construct.
    env : Environment
        Account and region
    account_config : dict
        Account configuration (domain_name and other account specific configurations)
    """
    open_search = opensearch_stack.OpenSearch(scope, "OpenSearch", env=env)

    dynamodb = dynamodb_stack.DynamoDB(
        scope,
        construct_id="DynamoDB",
        table_name="data-watcher",
        partition_key="instrument",
        sort_key="filename",
        env=env,
    )

<<<<<<< HEAD
    # TODO: discuss taking components of this to conform to
    # other step function processing steps
    processing_step_function = step_function_stack.ProcessingStepFunctionStack(
        scope,
        "ProcessingStepFunctionStack",
        dynamodb_table_name=dynamodb.table_name,
=======
    data_manager = sds_data_manager_stack.SdsDataManager(
        scope,
        "SdsDataManager",
        open_search,
        dynamodb,
>>>>>>> 0e02eb3c
        env=env,
    )

    domain = None
    domain_name = account_config.get("domain_name", None)
    account_name = account_config["account_name"]
    if domain_name is not None:
        domain = domain_stack.DomainStack(
            scope,
            "DomainStack",
            domain_name=domain_name,
            account_name=account_name,
            env=env,
        )

    networking = networking_stack.NetworkingStack(scope, "Networking", env=env)

    # Get RDS properties from account_config
    rds_size = account_config.get("rds_size", "SMALL")
    rds_class = account_config.get("rds_class", "BURSTABLE3")
    rds_storage = account_config.get("rds_stack", 200)

    rds_stack = database_stack.SdpDatabase(
        scope,
        "RDS",
        description="IMAP SDP database.",
        env=env,
        vpc=networking.vpc,
        rds_security_group=networking.rds_security_group,
        engine_version=rds.PostgresEngineVersion.VER_15_3,
        instance_size=ec2.InstanceSize[rds_size],
        instance_class=ec2.InstanceClass[rds_class],
        max_allocated_storage=rds_storage,
        username="imap",
        secret_name="sdp-database-creds-rds",
        database_name="imapdb",
    )

    data_manager = sds_data_manager_stack.SdsDataManager(
        scope,
        "SdsDataManager",
        open_search,
        dynamodb,
        processing_step_function_arn=processing_step_function.sfn.state_machine_arn,
        env=env,
        db_secret_name=rds_stack.secret_name,
        vpc=networking.vpc,
        vpc_subnets=rds_stack.rds_subnet_selection,
        rds_security_group=networking.rds_security_group,
    )

    api_gateway_stack.ApiGateway(
        scope,
        "ApiGateway",
        data_manager.lambda_functions,
        domain_stack=domain,
        env=env,
    )
    # create EFS
    efs = efs_stack.EFSStack(scope, "EFSStack", networking.vpc, env=env)

    instrument_list = ["Codice"]  # etc

    lambda_code_directory = Path(__file__).parent.parent / "lambda_code" / "SDSCode"
    lambda_code_directory_str = str(lambda_code_directory.resolve())

    for instrument in instrument_list:
        ecr = ecr_stack.EcrStack(
            scope,
            f"{instrument}Processing",
            env=env,
            instrument_name=f"{instrument}",
        )
        # lambda_code_directory is used to set lambda's code
        # asset base path. Then it requires to have folder
        # called "instruments" in lambda_code_directory and
        # python code with f"l1a_{instrument}.py" and f"l1b_{instrument}.py"
        # This is how it was used on lambda definition:
        # lambda_alpha_.PythonFunction(
        #     ...
        #     entry=str(code_path),
        #     index=f"instruments/{instrument_target.lower()}.py",
        #     handler="lambda_handler",
        #     ...
        # )

        processing_stack.ProcessingStep(
            scope,
            f"L1b{instrument}Processing",
            env=env,
            vpc=networking.vpc,
            processing_step_name=f"l1b-{instrument}",
            lambda_code_directory=lambda_code_directory_str,
            data_bucket=data_manager.data_bucket,
            instrument_target=f"l1b_{instrument}",
            instrument_sources=f"l1a_{instrument}",
            repo=ecr.container_repo,
            batch_security_group=networking.batch_security_group,
            rds_security_group=networking.rds_security_group,
            subnets=rds_stack.rds_subnet_selection,
            db_secret_name=rds_stack.secret_name,
            efs=efs,
            account_name=account_name,
        )

        processing_stack.ProcessingStep(
            scope,
            f"L1c{instrument}Processing",
            env=env,
            vpc=networking.vpc,
            processing_step_name=f"l1c-{instrument}",
            lambda_code_directory=lambda_code_directory_str,
            data_bucket=data_manager.data_bucket,
            instrument_target=f"l1c_{instrument}",
            instrument_sources=f"l1b_{instrument}",
            repo=ecr.container_repo,
            batch_security_group=networking.batch_security_group,
            rds_security_group=networking.rds_security_group,
            subnets=rds_stack.rds_subnet_selection,
            db_secret_name=rds_stack.secret_name,
            efs=efs,
            account_name=account_name,
        )

    create_schema_stack.CreateSchema(
        scope,
        "CreateSchemaStack",
        env=env,
        db_secret_name=rds_stack.secret_name,
        vpc=networking.vpc,
        vpc_subnets=rds_stack.rds_subnet_selection,
        rds_security_group=networking.rds_security_group,
    )

    # create lambda that mounts EFS and writes data to EFS
    efs_stack.EFSWriteLambda(
        scope=scope,
        construct_id="EFSWriteLambda",
        vpc=networking.vpc,
        data_bucket=data_manager.data_bucket,
        efs=efs,
        env=env,
    )


def build_backup(scope: App, env: Environment, source_account: str):
    """Builds backup bucket with permissions for replication from source_account.

    Parameters
    ----------
    scope : Construct
        Parent construct.
    env : Environment
        Account and region
    source_account : str
        Account number for source bucket for replication
    """
    # This is the S3 bucket used by upload_api_lambda
    backup_bucket_stack.BackupBucket(
        scope,
        "BackupBucket",
        source_account=source_account,
        env=env,
    )<|MERGE_RESOLUTION|>--- conflicted
+++ resolved
@@ -49,23 +49,6 @@
         env=env,
     )
 
-<<<<<<< HEAD
-    # TODO: discuss taking components of this to conform to
-    # other step function processing steps
-    processing_step_function = step_function_stack.ProcessingStepFunctionStack(
-        scope,
-        "ProcessingStepFunctionStack",
-        dynamodb_table_name=dynamodb.table_name,
-=======
-    data_manager = sds_data_manager_stack.SdsDataManager(
-        scope,
-        "SdsDataManager",
-        open_search,
-        dynamodb,
->>>>>>> 0e02eb3c
-        env=env,
-    )
-
     domain = None
     domain_name = account_config.get("domain_name", None)
     account_name = account_config["account_name"]
@@ -106,7 +89,6 @@
         "SdsDataManager",
         open_search,
         dynamodb,
-        processing_step_function_arn=processing_step_function.sfn.state_machine_arn,
         env=env,
         db_secret_name=rds_stack.secret_name,
         vpc=networking.vpc,
