--- conflicted
+++ resolved
@@ -21,19 +21,15 @@
 )
 
 
-<<<<<<< HEAD
 def build_sds(
     scope: App,
     env: Environment,
-    sds_id: str,
+    account_config: dict,
     rds_size: str = "SMALL",
     rds_class: str = "BURSTABLE3",
     rds_storage: int = 200,
     use_custom_domain: bool = False,
 ):
-=======
-def build_sds(scope: App, env: Environment, account_config: dict):
->>>>>>> 039137b8
     """Builds the entire SDS
 
     Parameters
@@ -65,56 +61,6 @@
         env=env,
     )
 
-    domain = domain_stack.Domain(
-        scope,
-<<<<<<< HEAD
-        f"DomainStack-{sds_id}",
-        sds_id,
-=======
-        "SdsDataManager",
-        open_search,
-        dynamodb,
-        processing_step_function_arn=processing_step_function.sfn.state_machine_arn,
->>>>>>> 039137b8
-        env=env,
-        use_custom_domain=use_custom_domain,
-    )
-
-<<<<<<< HEAD
-    networking = networking_stack.NetworkingStack(
-        scope, f"Networking-{sds_id}", sds_id, env=env
-    )
-
-    rds_stack = database_stack.SdpDatabase(
-        scope,
-        f"RDS-{sds_id}",
-        description="IMAP SDP database.",
-        env=env,
-        vpc=networking.vpc,
-        rds_security_group=networking.rds_security_group,
-        engine_version=rds.PostgresEngineVersion.VER_15_2,
-        instance_size=ec2.InstanceSize[rds_size],
-        instance_class=ec2.InstanceClass[rds_class],
-        max_allocated_storage=rds_storage,
-        username="imap_user",
-        secret_name="sdp-database-creds-hoyt-test",
-        database_name="imap",
-    )
-
-    data_manager = sds_data_manager_stack.SdsDataManager(
-        scope,
-        f"SdsDataManager-{sds_id}",
-        sds_id,
-        open_search,
-        dynamodb,
-        processing_step_function_arn=processing_step_function.sfn.state_machine_arn,
-        env=env,
-        db_secret_name=rds_stack.secret_name,
-        vpc=networking.vpc,
-        vpc_subnets=rds_stack.rds_subnet_selection,
-        rds_security_group=networking.rds_security_group,
-    )
-=======
     domain = None
     domain_name = account_config.get("domain_name", None)
     if domain_name is not None:
@@ -125,7 +71,37 @@
             account_name=account_config["account_name"],
             env=env,
         )
->>>>>>> 039137b8
+
+    networking = networking_stack.NetworkingStack(scope, "Networking", env=env)
+
+    rds_stack = database_stack.SdpDatabase(
+        scope,
+        "RDS",
+        description="IMAP SDP database.",
+        env=env,
+        vpc=networking.vpc,
+        rds_security_group=networking.rds_security_group,
+        engine_version=rds.PostgresEngineVersion.VER_15_2,
+        instance_size=ec2.InstanceSize[rds_size],
+        instance_class=ec2.InstanceClass[rds_class],
+        max_allocated_storage=rds_storage,
+        username="postgres",
+        secret_name="sdp-database-creds",
+        database_name="imapdb",
+    )
+
+    data_manager = sds_data_manager_stack.SdsDataManager(
+        scope,
+        "SdsDataManager",
+        open_search,
+        dynamodb,
+        processing_step_function_arn=processing_step_function.sfn.state_machine_arn,
+        env=env,
+        db_secret_name=rds_stack.secret_name,
+        vpc=networking.vpc,
+        vpc_subnets=rds_stack.rds_subnet_selection,
+        rds_security_group=networking.rds_security_group,
+    )
 
     api_gateway_stack.ApiGateway(
         scope,
@@ -135,30 +111,6 @@
         env=env,
     )
 
-<<<<<<< HEAD
-=======
-    networking = networking_stack.NetworkingStack(scope, "Networking", env=env)
-
-    rds_size: str = "SMALL"
-    rds_class: str = "BURSTABLE3"
-    rds_storage: int = 200
-    rds_stack = database_stack.SdpDatabase(
-        scope,
-        "RDS",
-        description="IMAP SDP database.",
-        env=env,
-        vpc=networking.vpc,
-        rds_security_group=networking.rds_security_group,
-        engine_version=rds.PostgresEngineVersion.VER_14_2,
-        instance_size=ec2.InstanceSize[rds_size],
-        instance_class=ec2.InstanceClass[rds_class],
-        max_allocated_storage=rds_storage,
-        username="postgres",
-        secret_name="sdp-database-creds",
-        database_name="imapdb",
-    )
-
->>>>>>> 039137b8
     instrument_list = ["Codice"]  # etc
 
     lambda_code_directory = Path(__file__).parent.parent / "lambda_code" / "SDSCode"
@@ -210,7 +162,6 @@
             scope,
             "CreateSchemaStack",
             env=env,
-            sds_id=sds_id,
             db_secret_name=rds_stack.secret_name,
             vpc=networking.vpc,
             vpc_subnets=rds_stack.rds_subnet_selection,
