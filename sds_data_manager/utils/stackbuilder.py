--- conflicted
+++ resolved
@@ -83,11 +83,7 @@
         env=env,
         vpc=networking.vpc,
         rds_security_group=networking.rds_security_group,
-<<<<<<< HEAD
-        engine_version=rds.PostgresEngineVersion.VER_15_2,
-=======
         engine_version=rds.PostgresEngineVersion.VER_15_3,
->>>>>>> 1f6109cd
         instance_size=ec2.InstanceSize[rds_size],
         instance_class=ec2.InstanceClass[rds_class],
         max_allocated_storage=rds_storage,
@@ -96,7 +92,6 @@
         database_name="imapdb",
     )
 
-<<<<<<< HEAD
     data_manager = sds_data_manager_stack.SdsDataManager(
         scope,
         "SdsDataManager",
@@ -117,10 +112,8 @@
         domain_stack=domain,
         env=env,
     )
-=======
     # create EFS
     efs = efs_stack.EFSStack(scope, "EFSStack", networking.vpc, env=env)
->>>>>>> 1f6109cd
 
     instrument_list = ["Codice"]  # etc
 
@@ -161,13 +154,9 @@
             batch_security_group=networking.batch_security_group,
             rds_security_group=networking.rds_security_group,
             subnets=rds_stack.rds_subnet_selection,
-<<<<<<< HEAD
-            db_secret_name=rds_stack.rds_creds.secret_arn,
-=======
             db_secret_name=rds_stack.secret_name,
             efs=efs,
             account_name=account_name,
->>>>>>> 1f6109cd
         )
 
         processing_stack.ProcessingStep(
@@ -184,7 +173,9 @@
             batch_security_group=networking.batch_security_group,
             rds_security_group=networking.rds_security_group,
             subnets=rds_stack.rds_subnet_selection,
-            db_secret_name=rds_stack.rds_creds.secret_arn,
+            db_secret_name=rds_stack.secret_name,
+            efs=efs,
+            account_name=account_name,
         )
 
         create_schema_stack.CreateSchema(
@@ -192,14 +183,9 @@
             "CreateSchemaStack",
             env=env,
             db_secret_name=rds_stack.secret_name,
-<<<<<<< HEAD
             vpc=networking.vpc,
             vpc_subnets=rds_stack.rds_subnet_selection,
             rds_security_group=networking.rds_security_group,
-=======
-            efs=efs,
-            account_name=account_name,
->>>>>>> 1f6109cd
         )
 
     # create lambda that mounts EFS and writes data to EFS
