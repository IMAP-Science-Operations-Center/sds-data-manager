--- conflicted
+++ resolved
@@ -5,6 +5,7 @@
 import imap_data_access
 from aws_cdk import App, Environment, Stack
 from aws_cdk import aws_ec2 as ec2
+from aws_cdk import aws_lambda as lambda_
 from aws_cdk import aws_rds as rds
 
 from sds_data_manager.constructs import (
@@ -21,18 +22,11 @@
     ialirt_processing_construct,
     indexer_lambda_construct,
     instrument_lambdas,
-<<<<<<< HEAD
+    lambda_layer_construct,
     monitoring_construct,
     networking_construct,
     sds_api_manager_construct,
     sqs_construct,
-=======
-    lambda_layer_stack,
-    monitoring_stack,
-    networking_stack,
-    sds_api_manager_stack,
-    sqs_stack,
->>>>>>> d66d57d6
 )
 
 
@@ -105,58 +99,49 @@
         database_name="imap",
     )
 
-<<<<<<< HEAD
-    indexer_lambda_construct.IndexerLambda(
-        scope=sdc_stack,
-=======
-    # create Layer for Lambda(s)
-    lambda_code_directory = (
+    # create Code asset and Layer for Lambda(s)
+    layer_code_directory = (
         Path(__file__).parent.parent.parent / "lambda_layer/python"
     ).resolve()
-    db_layer_name = "DatabaseDependencies"
-    db_lambda_layer = lambda_layer_stack.LambdaLayerStack(
-        scope=scope, id=db_layer_name, layer_dependencies_dir=str(lambda_code_directory)
-    )
-
-    indexer_lambda = indexer_lambda_stack.IndexerLambda(
-        scope=scope,
->>>>>>> d66d57d6
+    lambda_code_directory = Path(__file__).parent.parent / "lambda_code"
+
+    lambda_code = lambda_.Code.from_asset(str(lambda_code_directory))
+    db_lambda_layer = lambda_layer_construct.LambdaLayerConstruct(
+        scope=sdc_stack,
+        id="DatabaseDependencies",
+        layer_dependencies_dir=str(layer_code_directory),
+    )
+
+    indexer_lambda_construct.IndexerLambda(
+        scope=sdc_stack,
         construct_id="IndexerLambda",
+        code=lambda_code,
         db_secret_name=db_secret_name,
         vpc=networking.vpc,
         vpc_subnets=rds_construct.rds_subnet_selection,
         rds_security_group=networking.rds_security_group,
         data_bucket=data_bucket.data_bucket,
         sns_topic=monitoring.sns_topic_notifications,
-        layers=[db_layer_name],
-    )
-    indexer_lambda.add_dependency(db_lambda_layer)
-
-<<<<<<< HEAD
+        layers=[db_lambda_layer],
+    )
+
     sds_api_manager_construct.SdsApiManager(
         scope=sdc_stack,
-=======
-    sds_api_manager = sds_api_manager_stack.SdsApiManager(
-        scope=scope,
->>>>>>> d66d57d6
         construct_id="SdsApiManager",
+        code=lambda_code,
         api=api,
         env=env,
         data_bucket=data_bucket.data_bucket,
         vpc=networking.vpc,
         rds_security_group=networking.rds_security_group,
         db_secret_name=db_secret_name,
-        layers=[db_layer_name],
-    )
-    sds_api_manager.add_dependency(db_lambda_layer)
+        layers=[db_lambda_layer],
+    )
 
     # create EFS
     efs_instance = efs_construct.EFSConstruct(
         scope=sdc_stack, construct_id="EFSConstruct", vpc=networking.vpc
     )
-
-    lambda_code_directory = Path(__file__).parent.parent / "lambda_code"
-    lambda_code_directory_str = str(lambda_code_directory.resolve())
 
     # This valid instrument list is from imap-data-access package
     for instrument in imap_data_access.VALID_INSTRUMENTS:
@@ -185,53 +170,36 @@
         instrument_names=imap_data_access.VALID_INSTRUMENTS,
     ).instrument_queue
 
-<<<<<<< HEAD
     instrument_lambdas.BatchStarterLambda(
         scope=sdc_stack,
         construct_id="BatchStarterLambda",
         env=env,
-=======
-    batch_starter_lambda = instrument_lambdas.BatchStarterLambda(
-        scope,
-        "BatchStarterLambda",
->>>>>>> d66d57d6
-        data_bucket=data_bucket.data_bucket,
-        code_path=lambda_code_directory_str,
+        data_bucket=data_bucket.data_bucket,
+        code=lambda_code,
         rds_construct=rds_construct,
         rds_security_group=networking.rds_security_group,
         subnets=rds_construct.rds_subnet_selection,
         vpc=networking.vpc,
         sqs_queue=instrument_sqs,
-<<<<<<< HEAD
-=======
-        layers=[db_layer_name],
-        env=env,
->>>>>>> d66d57d6
-    )
-    batch_starter_lambda.add_dependency(db_lambda_layer)
-
-<<<<<<< HEAD
+        layers=[db_lambda_layer],
+    )
+
     create_schema_construct.CreateSchema(
         scope=sdc_stack,
         construct_id="CreateSchemaConstruct",
-=======
-    create_schema = create_schema_stack.CreateSchema(
-        scope,
-        "CreateSchemaStack",
-        env=env,
->>>>>>> d66d57d6
+        code=lambda_code,
         db_secret_name=db_secret_name,
         vpc=networking.vpc,
         vpc_subnets=rds_construct.rds_subnet_selection,
         rds_security_group=networking.rds_security_group,
-        layers=[db_layer_name],
-    )
-    create_schema.add_dependency(db_lambda_layer)
+        layers=[db_lambda_layer],
+    )
 
     # create lambda that mounts EFS and writes data to EFS
     efs_construct.EFSWriteLambda(
         scope=sdc_stack,
         construct_id="EFSWriteLambda",
+        code=lambda_code,
         env=env,
         vpc=networking.vpc,
         data_bucket=data_bucket.data_bucket,
