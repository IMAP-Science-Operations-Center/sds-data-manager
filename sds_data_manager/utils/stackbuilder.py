"""Module with helper functions for creating standard sets of stacks."""

from pathlib import Path

import imap_data_access
from aws_cdk import App, Environment, Stack
from aws_cdk import aws_ec2 as ec2
from aws_cdk import aws_lambda as lambda_
from aws_cdk import aws_rds as rds

from sds_data_manager.constructs import (
    api_gateway_construct,
    backup_bucket_construct,
    batch_compute_resources,
<<<<<<< HEAD
    data_bucket_construct,
    database_construct,
    domain_construct,
    ecr_construct,
    efs_construct,
    ialirt_bucket_construct,
    ialirt_processing_construct,
    indexer_lambda_construct,
=======
    create_schema_stack,
    data_bucket_stack,
    database_stack,
    domain_stack,
    ecr_stack,
    efs_stack,
    ialirt_bucket_stack,
    ialirt_ingest_lambda_stack,
    ialirt_processing_stack,
    indexer_lambda_stack,
>>>>>>> f528a208
    instrument_lambdas,
    lambda_layer_construct,
    monitoring_construct,
    networking_construct,
    sds_api_manager_construct,
    sqs_construct,
)


def build_sds(
    scope: App,
    env: Environment,
    account_config: dict,
):
    """Build the entire SDS.

    Parameters
    ----------
    scope : Construct
        Parent construct.
    env : Environment
        Account and region
    account_config : dict
        Account configuration (domain_name and other account specific configurations)

    """
    networking_stack = Stack(scope, "NetworkingStack", env=env)
    networking = networking_construct.NetworkingConstruct(
        networking_stack, "Networking"
    )

    sdc_stack = Stack(scope, "SDCStack", env=env)

    # Adding this endpoint so that lambda within
    # this VPC can perform boto3.client("events")
    # or boto3.client("batch") operations
    networking.vpc.add_interface_endpoint(
        "EventBridgeEndpoint",
        service=ec2.InterfaceVpcEndpointAwsService.EVENTBRIDGE,
    )
    networking.vpc.add_interface_endpoint(
        "BatchJobEndpoint", service=ec2.InterfaceVpcEndpointAwsService.BATCH
    )

    # The lambda is in the same private security group as the RDS, but
    # it needs to access the secrets manager, so we add this endpoint.
    networking.vpc.add_interface_endpoint(
        "SecretManagerEndpoint",
        service=ec2.InterfaceVpcEndpointAwsService.SECRETS_MANAGER,
        subnets=ec2.SubnetSelection(subnet_type=ec2.SubnetType.PUBLIC),
        private_dns_enabled=True,
    )

    data_bucket = data_bucket_construct.DataBucketConstruct(
        scope=sdc_stack, construct_id="DataBucket", env=env
    )

    monitoring = monitoring_construct.MonitoringConstruct(
        scope=sdc_stack,
        construct_id="MonitoringConstruct",
    )

    domain = None
    domain_name = account_config.get("domain_name", None)
    account_name = account_config["account_name"]
    if domain_name is not None:
        domain = domain_construct.DomainConstruct(
            scope=sdc_stack,
            construct_id="DomainConstruct",
            domain_name=domain_name,
            account_name=account_name,
        )

    api = api_gateway_construct.ApiGateway(
        scope=sdc_stack,
        construct_id="ApiGateway",
        domain_construct=domain,
    )
    api.deliver_to_sns(monitoring.sns_topic_notifications)

    # create Code asset and Layer for Lambda(s)
    layer_code_directory = (
        Path(__file__).parent.parent.parent / "lambda_layer/python"
    ).resolve()
    lambda_code_directory = Path(__file__).parent.parent / "lambda_code"

    lambda_code = lambda_.Code.from_asset(str(lambda_code_directory))
    db_lambda_layer = lambda_layer_construct.LambdaLayerConstruct(
        scope=sdc_stack,
        id="DatabaseDependencies",
        layer_dependencies_dir=str(layer_code_directory),
    ).layer

    # Get RDS properties from account_config
    rds_size = account_config.get("rds_size", "SMALL")
    rds_class = account_config.get("rds_class", "BURSTABLE3")
    rds_storage = account_config.get("rds_construct", 200)
    db_secret_name = "sdp-database-cred"  # noqa
    # Create an RDS instance and a Lambda function to automatically create the schema
    rds_construct = database_construct.SdpDatabase(
        scope=sdc_stack,
        construct_id="RDS",
        vpc=networking.vpc,
        engine_version=rds.PostgresEngineVersion.VER_15_6,
        instance_size=ec2.InstanceSize[rds_size],
        instance_class=ec2.InstanceClass[rds_class],
        max_allocated_storage=rds_storage,
        username="imap_user",
        secret_name=db_secret_name,
        database_name="imap",
        code=lambda_code,
        layers=[db_lambda_layer],
    )

    indexer_lambda_construct.IndexerLambda(
        scope=sdc_stack,
        construct_id="IndexerLambda",
        code=lambda_code,
        db_secret_name=db_secret_name,
        vpc=networking.vpc,
        vpc_subnets=rds_construct.rds_subnet_selection,
        rds_security_group=rds_construct.rds_security_group,
        data_bucket=data_bucket.data_bucket,
        sns_topic=monitoring.sns_topic_notifications,
        layers=[db_lambda_layer],
    )

    sds_api_manager_construct.SdsApiManager(
        scope=sdc_stack,
        construct_id="SdsApiManager",
        code=lambda_code,
        api=api,
        env=env,
        data_bucket=data_bucket.data_bucket,
        vpc=networking.vpc,
        rds_security_group=rds_construct.rds_security_group,
        db_secret_name=db_secret_name,
        layers=[db_lambda_layer],
    )

    # create EFS
    efs_instance = efs_construct.EFSConstruct(
        scope=sdc_stack, construct_id="EFSConstruct", vpc=networking.vpc
    )

    # This valid instrument list is from imap-data-access package
    for instrument in imap_data_access.VALID_INSTRUMENTS:
        ecr = ecr_construct.EcrConstruct(
            scope=sdc_stack,
            construct_id=f"{instrument}Ecr",
            instrument_name=f"{instrument}",
        )

        batch_compute_resources.FargateBatchResources(
            scope=sdc_stack,
            construct_id=f"{instrument}BatchJob",
            vpc=networking.vpc,
            processing_step_name=instrument,
            data_bucket=data_bucket.data_bucket,
            repo=ecr.container_repo,
            db_secret_name=db_secret_name,
            efs_instance=efs_instance,
            account_name=account_name,
        )

    # Create SQS pipeline for each instrument and add it to instrument_sqs
    instrument_sqs = sqs_construct.SqsConstruct(
        scope=sdc_stack,
        construct_id="SqsConstruct",
        instrument_names=imap_data_access.VALID_INSTRUMENTS,
    ).instrument_queue

    instrument_lambdas.BatchStarterLambda(
        scope=sdc_stack,
        construct_id="BatchStarterLambda",
        env=env,
        data_bucket=data_bucket.data_bucket,
        code=lambda_code,
        rds_construct=rds_construct,
        rds_security_group=rds_construct.rds_security_group,
        subnets=rds_construct.rds_subnet_selection,
        vpc=networking.vpc,
        sqs_queue=instrument_sqs,
        layers=[db_lambda_layer],
    )

<<<<<<< HEAD
    # create lambda that mounts EFS and writes data to EFS
    efs_construct.EFSWriteLambda(
        scope=sdc_stack,
=======
    # Create lambda that mounts EFS and writes data to EFS.
    efs_stack.EFSWriteLambda(
        scope=scope,
>>>>>>> f528a208
        construct_id="EFSWriteLambda",
        code=lambda_code,
        env=env,
        vpc=networking.vpc,
        data_bucket=data_bucket.data_bucket,
        efs_construct=efs_instance,
    )

    ialirt_stack = Stack(scope, "IalirtStack", env=env)
    # I-ALiRT IOIS ECR
    ialirt_ecr = ecr_construct.EcrConstruct(
        scope=ialirt_stack,
        construct_id="IalirtEcr",
        instrument_name="IalirtEcr",
    )

    # I-ALiRT IOIS S3 bucket
    ialirt_bucket = ialirt_bucket_construct.IAlirtBucketConstruct(
        scope=ialirt_stack, construct_id="IAlirtBucket", env=env
    )

    # All traffic to I-ALiRT is directed to listed container ports
    ialirt_ports = {"Primary": [8080, 8081], "Secondary": [80]}
    container_ports = {"Primary": 8080, "Secondary": 80}

    for primary_or_secondary in ialirt_ports:
        ialirt_processing_construct.IalirtProcessing(
            scope=ialirt_stack,
            construct_id=f"IalirtProcessing{primary_or_secondary}",
            vpc=networking.vpc,
            repo=ialirt_ecr.container_repo,
            processing_name=primary_or_secondary,
            ialirt_ports=ialirt_ports[primary_or_secondary],
            container_port=container_ports[primary_or_secondary],
            ialirt_bucket=ialirt_bucket.ialirt_bucket,
        )

    # I-ALiRT IOIS ingest lambda (facilitates s3 to dynamodb)
    ialirt_ingest_lambda_stack.IalirtIngestLambda(
        scope=scope,
        construct_id="IalirtIngestLambda",
        env=env,
        ialirt_bucket=ialirt_bucket.ialirt_bucket,
    )


def build_backup(scope: App, env: Environment, source_account: str):
    """Build backup bucket with permissions for replication from source_account.

    Parameters
    ----------
    scope : Construct
        Parent construct.
    env : Environment
        Account and region
    source_account : str
        Account number for source bucket for replication

    """
    # This is the S3 bucket used by upload_api_lambda
    backup_bucket_construct.BackupBucket(
        scope,
        "BackupBucket",
        source_account=source_account,
        env=env,
    )<|MERGE_RESOLUTION|>--- conflicted
+++ resolved
@@ -12,27 +12,15 @@
     api_gateway_construct,
     backup_bucket_construct,
     batch_compute_resources,
-<<<<<<< HEAD
     data_bucket_construct,
     database_construct,
     domain_construct,
     ecr_construct,
     efs_construct,
     ialirt_bucket_construct,
+    ialirt_ingest_lambda_construct,
     ialirt_processing_construct,
     indexer_lambda_construct,
-=======
-    create_schema_stack,
-    data_bucket_stack,
-    database_stack,
-    domain_stack,
-    ecr_stack,
-    efs_stack,
-    ialirt_bucket_stack,
-    ialirt_ingest_lambda_stack,
-    ialirt_processing_stack,
-    indexer_lambda_stack,
->>>>>>> f528a208
     instrument_lambdas,
     lambda_layer_construct,
     monitoring_construct,
@@ -219,15 +207,9 @@
         layers=[db_lambda_layer],
     )
 
-<<<<<<< HEAD
-    # create lambda that mounts EFS and writes data to EFS
+    # Create lambda that mounts EFS and writes data to EFS
     efs_construct.EFSWriteLambda(
         scope=sdc_stack,
-=======
-    # Create lambda that mounts EFS and writes data to EFS.
-    efs_stack.EFSWriteLambda(
-        scope=scope,
->>>>>>> f528a208
         construct_id="EFSWriteLambda",
         code=lambda_code,
         env=env,
@@ -266,10 +248,9 @@
         )
 
     # I-ALiRT IOIS ingest lambda (facilitates s3 to dynamodb)
-    ialirt_ingest_lambda_stack.IalirtIngestLambda(
-        scope=scope,
+    ialirt_ingest_lambda_construct.IalirtIngestLambda(
+        scope=ialirt_stack,
         construct_id="IalirtIngestLambda",
-        env=env,
         ialirt_bucket=ialirt_bucket.ialirt_bucket,
     )
 
