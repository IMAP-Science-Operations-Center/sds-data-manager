"""Module with helper functions for creating standard sets of stacks"""
from pathlib import Path

import aws_cdk as cdk
from aws_cdk import App, Environment
from aws_cdk import aws_ec2 as ec2
from aws_cdk import aws_rds as rds

from sds_data_manager.stacks import (
    api_gateway_stack,
    backup_bucket_stack,
    create_schema_stack,
    database_stack,
    domain_stack,
    dynamodb_stack,
    ecr_stack,
    efs_stack,
    monitoring_stack,
    networking_stack,
    opensearch_stack,
    processing_stack,
    sds_data_manager_stack,
)


def build_sds(
    scope: App,
    env: Environment,
    account_config: dict,
    use_custom_domain: bool = False,
):
    """Builds the entire SDS

    Parameters
    ----------
    scope : Construct
        Parent construct.
    env : Environment
        Account and region
    account_config : dict
        Account configuration (domain_name and other account specific configurations)
    """

    networking = networking_stack.NetworkingStack(scope, "Networking", env=env)

<<<<<<< HEAD
=======
    monitoring = monitoring_stack.MonitoringStack(
        scope=scope,
        construct_id="MonitoringStack",
        env=env,
    )

>>>>>>> 0492806e
    domain = None
    domain_name = account_config.get("domain_name", None)
    account_name = account_config["account_name"]
    if domain_name is not None:
        domain = domain_stack.DomainStack(
            scope,
            "DomainStack",
            domain_name=domain_name,
            account_name=account_name,
            env=env,
        )

<<<<<<< HEAD
    networking = networking_stack.NetworkingStack(scope, "Networking", env=env)
=======
    api = api_gateway_stack.ApiGateway(
        scope,
        "ApiGateway",
        domain_stack=domain,
        env=env,
    )
    api.deliver_to_sns(monitoring.sns_topic_notifications)

    open_search = opensearch_stack.OpenSearch(scope, "OpenSearch", env=env)

    dynamodb = dynamodb_stack.DynamoDB(
        scope,
        construct_id="DynamoDB",
        table_name="data-watcher",
        partition_key="instrument",
        sort_key="filename",
        env=env,
    )

    data_manager = sds_data_manager_stack.SdsDataManager(
        scope,
        "SdsDataManager",
        open_search,
        dynamodb,
        api,
        env=env,
    )
>>>>>>> 0492806e

    # Get RDS properties from account_config
    rds_size = account_config.get("rds_size", "SMALL")
    rds_class = account_config.get("rds_class", "BURSTABLE3")
    rds_storage = account_config.get("rds_stack", 200)

    rds_stack = database_stack.SdpDatabase(
        scope,
        "RDS",
        description="IMAP SDP database.",
        env=env,
        vpc=networking.vpc,
        rds_security_group=networking.rds_security_group,
        engine_version=rds.PostgresEngineVersion.VER_15_3,
        instance_size=ec2.InstanceSize[rds_size],
        instance_class=ec2.InstanceClass[rds_class],
        max_allocated_storage=rds_storage,
        username="imap",
        secret_name="sdp-database-creds-rds",
        database_name="imapdb",
    )

    data_manager = sds_data_manager_stack.SdsDataManager(
        scope,
        "SdsDataManager",
        open_search,
        dynamodb,
        env=env,
        db_secret_name=rds_stack.secret_name,
        vpc=networking.vpc,
        vpc_subnets=rds_stack.rds_subnet_selection,
        rds_security_group=networking.rds_security_group,
    )

    api_gateway_stack.ApiGateway(
        scope,
        "ApiGateway",
        data_manager.lambda_functions,
        domain_stack=domain,
        env=env,
    )
    # create EFS
    efs = efs_stack.EFSStack(scope, "EFSStack", networking.vpc, env=env)

    instrument_list = ["Codice"]  # etc
    lambda_code_directory = Path(__file__).parent.parent / "lambda_code" / "SDSCode"
    lambda_code_directory_str = str(lambda_code_directory.resolve())

    spin_table_code = lambda_code_directory / "spin_table_api.py"
    # Create Lambda for universal spin table API
    spin_spin_api_handler = api_gateway_stack.APILambda(
        scope=scope,
        construct_id="SpinTableAPILambda",
        lambda_name="universal-spin-table-api-handler",
        code_path=spin_table_code,
        lambda_handler="lambda_handler",
        timeout=cdk.Duration.minutes(1),
        rds_security_group=networking.rds_security_group,
        db_secret_name=rds_stack.secret_name,
        vpc=networking.vpc,
        env=env,
    )

    api.add_route(
        route="spin_table",
        http_method="GET",
        lambda_function=spin_spin_api_handler.lambda_function,
    )

    for instrument in instrument_list:
        ecr = ecr_stack.EcrStack(
            scope,
            f"{instrument}Processing",
            env=env,
            instrument_name=f"{instrument}",
        )
        # lambda_code_directory is used to set lambda's code
        # asset base path. Then it requires to have folder
        # called "instruments" in lambda_code_directory and
        # python code with f"l1a_{instrument}.py" and f"l1b_{instrument}.py"
        # This is how it was used on lambda definition:
        # lambda_alpha_.PythonFunction(
        #     ...
        #     entry=str(code_path),
        #     index=f"instruments/{instrument_target.lower()}.py",
        #     handler="lambda_handler",
        #     ...
        # )

        processing_stack.ProcessingStep(
            scope,
            f"L1b{instrument}Processing",
            env=env,
            vpc=networking.vpc,
            processing_step_name=f"l1b-{instrument}",
            lambda_code_directory=lambda_code_directory_str,
            data_bucket=data_manager.data_bucket,
            instrument_target=f"l1b_{instrument}",
            instrument_sources=f"l1a_{instrument}",
            repo=ecr.container_repo,
            batch_security_group=networking.batch_security_group,
            rds_security_group=networking.rds_security_group,
            subnets=rds_stack.rds_subnet_selection,
            db_secret_name=rds_stack.secret_name,
            efs=efs,
            account_name=account_name,
        )

        processing_stack.ProcessingStep(
            scope,
            f"L1c{instrument}Processing",
            env=env,
            vpc=networking.vpc,
            processing_step_name=f"l1c-{instrument}",
            lambda_code_directory=lambda_code_directory_str,
            data_bucket=data_manager.data_bucket,
            instrument_target=f"l1c_{instrument}",
            instrument_sources=f"l1b_{instrument}",
            repo=ecr.container_repo,
            batch_security_group=networking.batch_security_group,
            rds_security_group=networking.rds_security_group,
            subnets=rds_stack.rds_subnet_selection,
            db_secret_name=rds_stack.secret_name,
            efs=efs,
            account_name=account_name,
        )

    create_schema_stack.CreateSchema(
        scope,
        "CreateSchemaStack",
        env=env,
        db_secret_name=rds_stack.secret_name,
        vpc=networking.vpc,
        vpc_subnets=rds_stack.rds_subnet_selection,
        rds_security_group=networking.rds_security_group,
    )

    # create lambda that mounts EFS and writes data to EFS
    efs_stack.EFSWriteLambda(
        scope=scope,
        construct_id="EFSWriteLambda",
        vpc=networking.vpc,
        data_bucket=data_manager.data_bucket,
        efs=efs,
        env=env,
    )


def build_backup(scope: App, env: Environment, source_account: str):
    """Builds backup bucket with permissions for replication from source_account.

    Parameters
    ----------
    scope : Construct
        Parent construct.
    env : Environment
        Account and region
    source_account : str
        Account number for source bucket for replication
    """
    # This is the S3 bucket used by upload_api_lambda
    backup_bucket_stack.BackupBucket(
        scope,
        "BackupBucket",
        source_account=source_account,
        env=env,
    )<|MERGE_RESOLUTION|>--- conflicted
+++ resolved
@@ -43,15 +43,12 @@
 
     networking = networking_stack.NetworkingStack(scope, "Networking", env=env)
 
-<<<<<<< HEAD
-=======
     monitoring = monitoring_stack.MonitoringStack(
         scope=scope,
         construct_id="MonitoringStack",
         env=env,
     )
 
->>>>>>> 0492806e
     domain = None
     domain_name = account_config.get("domain_name", None)
     account_name = account_config["account_name"]
@@ -64,9 +61,6 @@
             env=env,
         )
 
-<<<<<<< HEAD
-    networking = networking_stack.NetworkingStack(scope, "Networking", env=env)
-=======
     api = api_gateway_stack.ApiGateway(
         scope,
         "ApiGateway",
@@ -86,15 +80,19 @@
         env=env,
     )
 
-    data_manager = sds_data_manager_stack.SdsDataManager(
-        scope,
-        "SdsDataManager",
-        open_search,
-        dynamodb,
-        api,
-        env=env,
-    )
->>>>>>> 0492806e
+    domain = None
+    domain_name = account_config.get("domain_name", None)
+    account_name = account_config["account_name"]
+    if domain_name is not None:
+        domain = domain_stack.DomainStack(
+            scope,
+            "DomainStack",
+            domain_name=domain_name,
+            account_name=account_name,
+            env=env,
+        )
+
+    networking = networking_stack.NetworkingStack(scope, "Networking", env=env)
 
     # Get RDS properties from account_config
     rds_size = account_config.get("rds_size", "SMALL")
@@ -122,6 +120,7 @@
         "SdsDataManager",
         open_search,
         dynamodb,
+        api,
         env=env,
         db_secret_name=rds_stack.secret_name,
         vpc=networking.vpc,
