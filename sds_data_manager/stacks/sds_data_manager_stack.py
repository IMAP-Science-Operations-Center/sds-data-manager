# Standard
import pathlib

# Installed
import aws_cdk as cdk
from aws_cdk import (
    Environment,
    RemovalPolicy,
    Stack,
    aws_lambda_event_sources,
)
from aws_cdk import (
    aws_iam as iam,
)
from aws_cdk import (
    aws_lambda as lambda_,
)
from aws_cdk import (
    aws_lambda_python_alpha as lambda_alpha_,
)
from aws_cdk import (
    aws_s3 as s3,
)
from aws_cdk import (
    aws_s3_deployment as s3_deploy,
)
from aws_cdk import (
    aws_secretsmanager as secrets,
)
from constructs import Construct

# Local
from .dynamodb_stack import DynamoDB
from .opensearch_stack import OpenSearch


class SdsDataManager(Stack):
    """Stack for Data Management."""

    def __init__(
        self,
        scope: Construct,
        construct_id: str,
        sds_id: str,
        opensearch: OpenSearch,
        dynamodb_stack: DynamoDB,
        processing_step_function_arn: str,
        env: Environment,
        **kwargs,
    ) -> None:
        """SdsDataManagerStack

        Parameters
        ----------
        scope : App
        construct_id : str
        sds_id: str
        opensearch: OpenSearch
            This class depends on opensearch, which is built with opensearch_stack.py
        dynamodb_stack: DynamoDb
            This class depends on dynamodb_stack, which is built with
            opensearch_stack.py
        processing_step_function_arn:
            This has step function arn
        env : Environment
            Account and region
        """
        super().__init__(scope, construct_id, env=env, **kwargs)

        # This is the S3 bucket used by upload_api_lambda
        data_bucket = s3.Bucket(
            self,
            f"DataBucket-{sds_id}",
            bucket_name=f"sds-data-{sds_id}",
            versioned=True,
            removal_policy=RemovalPolicy.DESTROY,
            auto_delete_objects=True,
            block_public_access=s3.BlockPublicAccess.BLOCK_ALL,
        )

        # Confirm that a config.json file exists in the expected
        # location before S3 upload
        if (
            not pathlib.Path(__file__)
            .parent.joinpath("..", "config", "config.json")
            .resolve()
            .exists()
        ):
            raise RuntimeError(
                "sds_data_manager/config directory must contain config.json"
            )

        # S3 bucket where the configurations will be stored
        config_bucket = s3.Bucket(
            self,
            f"ConfigBucket-{sds_id}",
            bucket_name=f"sds-config-bucket-{sds_id}",
            versioned=True,
            removal_policy=RemovalPolicy.DESTROY,
            auto_delete_objects=True,
            block_public_access=s3.BlockPublicAccess.BLOCK_ALL,
        )

        # Upload all files in the config directory to the S3 config bucket.
        # This directory should contain a config.json file that will
        # be used for indexing files into the data bucket.
        s3_deploy.BucketDeployment(
            self,
            f"DeployConfig-{sds_id}",
            sources=[
                s3_deploy.Source.asset(
                    str(
                        pathlib.Path(__file__).parent.joinpath("..", "config").resolve()
                    )
                )
            ],
            destination_bucket=config_bucket,
        )

        ########### OpenSearch Snapshot Storage
        snapshot_bucket = s3.Bucket(
            self,
            f"SnapshotBucket-{sds_id}",
            bucket_name=f"sds-os-snapshot-{sds_id}",
            versioned=True,
            removal_policy=RemovalPolicy.DESTROY,
            auto_delete_objects=True,
            block_public_access=s3.BlockPublicAccess.BLOCK_ALL,
        )

        s3_write_policy = iam.PolicyStatement(
            effect=iam.Effect.ALLOW,
            actions=["s3:PutObject"],
            resources=[
                f"{data_bucket.bucket_arn}/*",
                f"{snapshot_bucket.bucket_arn}/*",
            ],
        )
        s3_read_policy = iam.PolicyStatement(
            effect=iam.Effect.ALLOW,
            actions=["s3:GetObject"],
            resources=[
                f"{data_bucket.bucket_arn}/*",
                f"{config_bucket.bucket_arn}/*",
                f"{snapshot_bucket.bucket_arn}/*",
            ],
        )
        iam.PolicyStatement(
            effect=iam.Effect.ALLOW,
            actions=["cognito-idp:*"],
            resources=["*"],
        )

        dynamodb_write_policy = iam.PolicyStatement(
            effect=iam.Effect.ALLOW,
            actions=["dynamodb:PutItem"],
            resources=["*"],
        )

<<<<<<< HEAD
        snapshot_role_policy = iam.PolicyStatement(
            effect=iam.Effect.ALLOW,
            actions=[
                "s3:ListBucket",
                "s3:GetObject",
                "s3:PutObject",
                "s3:DeleteObject",
            ],
            resources=[
                f"{snapshot_bucket.bucket_arn}",
                f"{snapshot_bucket.bucket_arn}/*",
            ],
        )

        ########### ROLES
        snapshot_role = iam.Role(
            self, "SnapshotRole", assumed_by=iam.ServicePrincipal("es.amazonaws.com")
        )
        snapshot_role.add_to_policy(snapshot_role_policy)

=======
        step_function_execution_policy = iam.PolicyStatement(
            effect=iam.Effect.ALLOW, actions=["states:StartExecution"], resources=["*"]
        )

>>>>>>> 39de3eec
        indexer_lambda = lambda_alpha_.PythonFunction(
            self,
            id="IndexerLambda",
            function_name=f"file-indexer-{sds_id}",
            entry=str(
                pathlib.Path(__file__).parent.joinpath("..", "lambda_code").resolve()
            ),
            index="SDSCode/indexer.py",
            handler="lambda_handler",
            runtime=lambda_.Runtime.PYTHON_3_9,
            timeout=cdk.Duration.minutes(15),
            memory_size=1000,
            environment={
                "OS_ADMIN_USERNAME": "master-user",
                "OS_DOMAIN": opensearch.sds_metadata_domain.domain_endpoint,
                "OS_PORT": "443",
                "METADATA_INDEX": "metadata",
                "DATA_TRACKER_INDEX": "data_tracker",
                "DYNAMODB_TABLE": dynamodb_stack.table_name,
                "S3_DATA_BUCKET": data_bucket.s3_url_for_object(),
                "S3_CONFIG_BUCKET_NAME": f"sds-config-bucket-{sds_id}",
                "S3_SNAPSHOT_BUCKET_NAME": f"sds-opensearch-snapshot-{sds_id}",
                "SNAPSHOT_ROLE_ARN": snapshot_role.role_arn,
                "SNAPSHOT_REPO_NAME": "snapshot-repo",
                "SECRET_ID": opensearch.secret_name,
                "REGION": opensearch.region,
                "STATE_MACHINE_ARN": processing_step_function_arn,
            },
        )

        indexer_lambda.add_event_source(
            aws_lambda_event_sources.S3EventSource(
                data_bucket, events=[s3.EventType.OBJECT_CREATED]
            )
        )
        indexer_lambda.apply_removal_policy(cdk.RemovalPolicy.DESTROY)

        # Adding Opensearch permissions
        indexer_lambda.add_to_role_policy(opensearch.opensearch_all_http_permissions)
        # Adding s3 read permissions to get config.json
        indexer_lambda.add_to_role_policy(s3_read_policy)
        # Adding dynamodb write permissions
        indexer_lambda.add_to_role_policy(dynamodb_write_policy)
        # Adding step function execution policy
        indexer_lambda.add_to_role_policy(step_function_execution_policy)

        # Add permissions for Lambda to access OpenSearch
        indexer_lambda.add_to_role_policy(
            iam.PolicyStatement(
                effect=iam.Effect.ALLOW,
                actions=["es:*"],
                resources=[f"{opensearch.sds_metadata_domain.domain_arn}/*"],
            )
        )

        # PassRole allows services to assign AWS roles to resources and services
        # in this account. The OpenSearch snapshot role is invoked within the Lambda to
        # interact with OpenSearch, it is provided to lambda via an Environmental
        # variable in the lambda definition
        indexer_lambda.add_to_role_policy(
            iam.PolicyStatement(
                effect=iam.Effect.ALLOW,
                actions=["iam:PassRole"],
                resources=[snapshot_role.role_arn],
            )
        )

        opensearch_secret = secrets.Secret.from_secret_name_v2(
            self, "opensearch_secret", opensearch.secret_name
        )
        opensearch_secret.grant_read(grantee=indexer_lambda)

        # upload API lambda
        upload_api_lambda = lambda_alpha_.PythonFunction(
            self,
            id="UploadAPILambda",
            function_name=f"upload-api-handler-{sds_id}",
            entry=str(
                pathlib.Path(__file__).parent.joinpath("..", "lambda_code").resolve()
            ),
            index="SDSCode/upload_api.py",
            handler="lambda_handler",
            runtime=lambda_.Runtime.PYTHON_3_9,
            timeout=cdk.Duration.minutes(15),
            memory_size=1000,
            environment={
                "S3_BUCKET": data_bucket.s3_url_for_object(),
                "S3_CONFIG_BUCKET_NAME": f"sds-config-bucket-{sds_id}",
            },
        )
        upload_api_lambda.add_to_role_policy(s3_write_policy)
        upload_api_lambda.add_to_role_policy(s3_read_policy)
        upload_api_lambda.apply_removal_policy(cdk.RemovalPolicy.DESTROY)

        # query API lambda
        query_api_lambda = lambda_alpha_.PythonFunction(
            self,
            id="QueryAPILambda",
            function_name=f"query-api-handler-{sds_id}",
            entry=str(
                pathlib.Path(__file__).parent.joinpath("..", "lambda_code").resolve()
            ),
            index="SDSCode/queries.py",
            handler="lambda_handler",
            runtime=lambda_.Runtime.PYTHON_3_9,
            timeout=cdk.Duration.minutes(1),
            memory_size=1000,
            environment={
                "OS_ADMIN_USERNAME": "master-user",
                "OS_DOMAIN": opensearch.sds_metadata_domain.domain_endpoint,
                "OS_PORT": "443",
                "OS_INDEX": "metadata",
                "SECRET_ID": opensearch.secret_name,
                "REGION": env.region,
            },
        )
        query_api_lambda.add_to_role_policy(opensearch.opensearch_read_only_policy)

        opensearch_secret.grant_read(grantee=query_api_lambda)

        # download query API lambda
        download_query_api = lambda_alpha_.PythonFunction(
            self,
            id="DownloadQueryAPILambda",
            function_name=f"download-query-api-{sds_id}",
            entry=str(
                pathlib.Path(__file__).parent.joinpath("..", "lambda_code").resolve()
            ),
            index="SDSCode/download_query_api.py",
            handler="lambda_handler",
            runtime=lambda_.Runtime.PYTHON_3_9,
            timeout=cdk.Duration.seconds(60),
        )
        download_query_api.add_to_role_policy(
            opensearch.opensearch_all_http_permissions
        )
        download_query_api.add_to_role_policy(s3_read_policy)

        self.lambda_functions = {
            "upload": {"function": upload_api_lambda, "httpMethod": "GET"},
            "query": {"function": query_api_lambda, "httpMethod": "GET"},
            "download": {"function": download_query_api, "httpMethod": "GET"},
        }<|MERGE_RESOLUTION|>--- conflicted
+++ resolved
@@ -157,7 +157,6 @@
             resources=["*"],
         )
 
-<<<<<<< HEAD
         snapshot_role_policy = iam.PolicyStatement(
             effect=iam.Effect.ALLOW,
             actions=[
@@ -178,12 +177,10 @@
         )
         snapshot_role.add_to_policy(snapshot_role_policy)
 
-=======
         step_function_execution_policy = iam.PolicyStatement(
             effect=iam.Effect.ALLOW, actions=["states:StartExecution"], resources=["*"]
         )
 
->>>>>>> 39de3eec
         indexer_lambda = lambda_alpha_.PythonFunction(
             self,
             id="IndexerLambda",
