--- conflicted
+++ resolved
@@ -60,7 +60,6 @@
         self.batch_security_group = ec2.SecurityGroup(
             self, "FargateInstanceSecurityGroup", vpc=self.vpc
         )
-<<<<<<< HEAD
 
         self.vpc.add_interface_endpoint(
             "SecretManagerEndpoint",
@@ -68,8 +67,6 @@
             subnets=ec2.SubnetSelection(subnet_type=ec2.SubnetType.PUBLIC),
             private_dns_enabled=True,
         )
-=======
->>>>>>> 039137b8
 
         self.rds_security_group.add_ingress_rule(
             self.batch_security_group, ec2.Port.tcp(5432), "Access from Fargate Batch"
