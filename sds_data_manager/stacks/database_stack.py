"""SdpDatabase Stack"""
# Installed

from aws_cdk import Environment, Stack
from aws_cdk import (
    aws_ec2 as ec2,
)
from aws_cdk import (
    aws_rds as rds,
)
from constructs import Construct


class SdpDatabase(Stack):
    """Stack for creating database"""

    def __init__(
        self,
        scope: Construct,
        construct_id: str,
        env: Environment,
        vpc: ec2.Vpc,
        rds_security_group,
        engine_version: rds.PostgresEngineVersion,
        instance_size: ec2.InstanceSize,
        instance_class: ec2.InstanceClass,
        max_allocated_storage: int,
        username: str,
        secret_name: str,
        database_name: str,
        **kwargs
    ) -> None:
        """
        Parameters
        ----------
        scope : Construct
            The App object in which to create this Stack
        construct_id : str
            The ID (name) of the stack
        env : Environment
            CDK environment
        vpc : ec2.Vpc
            Virtual private cloud
        engine_version : rds.PostgresEngineVersion
            Version of postgres database to use
        instance_size : ec2.InstanceSize
            Instance size for ec2
        instance_class : ec2.InstanceClass
            Instance class for ec2
        max_allocated_storage : int
            Upper limit to which RDS can scale the storage in GiB
        username : str,
            Database username
        secret_name : str,
            Database secret_name for Secrets Manager
        database_name : str,
            Database name
        """
        super().__init__(scope, construct_id, env=env, **kwargs)
        self.secret_name = secret_name
        # Allow ingress to LASP IP address range and specific port
        rds_security_group.add_ingress_rule(
            peer=ec2.Peer.ipv4("128.138.131.0/24"),
<<<<<<< HEAD
            # peer=ec2.Peer.any_ipv4(),
=======
>>>>>>> 039137b8
            connection=ec2.Port.tcp(5432),
            description="Ingress RDS",
        )
        # Lambda was put into the same security group as the RDS, but we still need this
        rds_security_group.connections.allow_internally(
            ec2.Port.all_traffic(), description="Lambda ingress"
        )
<<<<<<< HEAD
        # Secrets manager credentials
        self.rds_creds = rds.DatabaseSecret(
            self, "RdsCredentials", secret_name=self.secret_name, username=username
        )
=======

        # Secrets manager credentials
        rds_creds = rds.DatabaseSecret(
            self, "RdsCredentials", secret_name=self.secret_name, username=username
        )

>>>>>>> 039137b8
        # Subnets for RDS
        self.rds_subnet_selection = ec2.SubnetSelection(
            subnet_type=ec2.SubnetType.PUBLIC
        )
<<<<<<< HEAD
=======

>>>>>>> 039137b8
        rds.DatabaseInstance(
            self,
            "RdsInstance",
            database_name=database_name,
            engine=rds.DatabaseInstanceEngine.postgres(version=engine_version),
            instance_type=ec2.InstanceType.of(instance_class, instance_size),
            vpc=vpc,
            vpc_subnets=self.rds_subnet_selection,
<<<<<<< HEAD
            credentials=rds.Credentials.from_secret(self.rds_creds),
=======
            credentials=rds.Credentials.from_secret(rds_creds),
>>>>>>> 039137b8
            security_groups=[rds_security_group],
            publicly_accessible=True,
            max_allocated_storage=max_allocated_storage,
            deletion_protection=False,
        )<|MERGE_RESOLUTION|>--- conflicted
+++ resolved
@@ -61,10 +61,6 @@
         # Allow ingress to LASP IP address range and specific port
         rds_security_group.add_ingress_rule(
             peer=ec2.Peer.ipv4("128.138.131.0/24"),
-<<<<<<< HEAD
-            # peer=ec2.Peer.any_ipv4(),
-=======
->>>>>>> 039137b8
             connection=ec2.Port.tcp(5432),
             description="Ingress RDS",
         )
@@ -72,27 +68,16 @@
         rds_security_group.connections.allow_internally(
             ec2.Port.all_traffic(), description="Lambda ingress"
         )
-<<<<<<< HEAD
+
         # Secrets manager credentials
         self.rds_creds = rds.DatabaseSecret(
             self, "RdsCredentials", secret_name=self.secret_name, username=username
         )
-=======
-
-        # Secrets manager credentials
-        rds_creds = rds.DatabaseSecret(
-            self, "RdsCredentials", secret_name=self.secret_name, username=username
-        )
-
->>>>>>> 039137b8
         # Subnets for RDS
         self.rds_subnet_selection = ec2.SubnetSelection(
             subnet_type=ec2.SubnetType.PUBLIC
         )
-<<<<<<< HEAD
-=======
 
->>>>>>> 039137b8
         rds.DatabaseInstance(
             self,
             "RdsInstance",
@@ -101,11 +86,7 @@
             instance_type=ec2.InstanceType.of(instance_class, instance_size),
             vpc=vpc,
             vpc_subnets=self.rds_subnet_selection,
-<<<<<<< HEAD
             credentials=rds.Credentials.from_secret(self.rds_creds),
-=======
-            credentials=rds.Credentials.from_secret(rds_creds),
->>>>>>> 039137b8
             security_groups=[rds_security_group],
             publicly_accessible=True,
             max_allocated_storage=max_allocated_storage,
