--- conflicted
+++ resolved
@@ -178,18 +178,9 @@
                                                                      allowed_methods=[lambda_.HttpMethod.GET]))        # download query API lambda
         download_query_api = lambda_alpha_.PythonFunction(self,
             id="DownloadQueryAPILambda",
-<<<<<<< HEAD
-            entry=os.path.join(os.path.dirname(os.path.realpath(__file__)), "SDSCode/"),
+            function_name=f'download-query-api-{SDS_ID}',
             index='download_query_api.py',
             handler="lambda_handler",
-=======
-            function_name=f'download-query-api-{SDS_ID}',
-            code=lambda_.Code.from_asset(
-                os.path.join(os.path.dirname(os.path.realpath(__file__)), "SDSCode/")
-            ),
-            handler="download_query_api.lambda_handler",
-            role=lambda_role,
->>>>>>> f73e3b59
             runtime=lambda_.Runtime.PYTHON_3_9,
             timeout=cdk.Duration.seconds(60)
         )
