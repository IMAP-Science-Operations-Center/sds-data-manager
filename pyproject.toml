[build-system]
requires = ["poetry-core"]
build-backend = "poetry.core.masonry.api"

[tool.poetry]
name = "sds-data-manager"
version = "2.0.0"
description = "IMAP Science Operations Center AWS data manager"
authors = ["IMAP SDS Developers <imap.sdc@lists.lasp.colorado.edu>"]
readme = "README.md"
license = "MIT"
keywords = ["IMAP", "SDC", "SOC", "SDS", "Science Operations"]
classifiers = [
    "Development Status :: 3 - Alpha",
    "Intended Audience :: Developers",
    "License :: OSI Approved :: MIT License",
    "Natural Language :: English",
    "Programming Language :: Python :: 3",
    "Programming Language :: Python :: 3.9",
    "Programming Language :: Python :: 3.10",
    "Programming Language :: Python :: 3.11",
    "Topic :: Software Development",
    "Topic :: Scientific/Engineering",
    "Operating System :: Microsoft :: Windows",
    "Operating System :: POSIX",
    "Operating System :: Unix",
    "Operating System :: MacOS",
]

[tool.poetry.dependencies]
python = ">=3.9,<4"
pytest-cov = "^4.0.0"
openmock = "^2.3.0"
requests-mock = "^1.11.0"
freezegun = "^1.2.2"

# Optional dependencies - install with `poetry install -E docs`
sphinx = {version="^7.1.0", optional=true}
myst-parser = {version="^2.0.0", optional=true}
pydata-sphinx-theme = {version="^0.13.3", optional=true}

[tool.poetry.group.cdk-install.dependencies]
# 2.66+ required for aws-cdk.aws-lambda-python-alpha
aws-cdk-lib = ">=2.88.0,<3.0.0"
"aws-cdk.aws-lambda-python-alpha" = "^2.66.0a0"
constructs = ">=10.0.0,<11.0.0"

[tool.poetry.group.dev.dependencies]
black = "^23.1.0"
ruff = "^0.0.253"
pre-commit = "^3.3.3"

[tool.poetry.group.tests.dependencies]
# Installed by default, can be installed without these dependencies using `poetry install --without tests`
pytest = "==6.2.5"
moto = "^4.1.3"
boto3 = "^1.26.78"

[tool.poetry.group.lambda-dev]
# Not installed by default, can be installed using `poetry install --with lambda-dev`. If you only want this group, you can use `poetry install --only lambda-dev
optional = true

[tool.poetry.group.lambda-dev.dependencies]
opensearch-py = "^2.1.1"
requests = "^2.28.2"
requests-aws4auth = "^1.2.3"
psycopg2-binary = "^2.9.9"

# Used for installing with pip
[tool.poetry.extras]
doc = ["myst-parser", "pydata-sphinx-theme", "sphinx"]

[project.urls]
homepage = "https://github.com/IMAP-Science-Operations-Center"
repository = "https://github.com/IMAP-Science-Operations-Center/sds-data-manager"

[tool.pytest.ini_options]
testpaths = [
  "tests",
]
addopts = "-ra"
markers = [
    "network: Test that requires network access",
]
filterwarnings = [
    "ignore::DeprecationWarning:importlib*",
    "ignore::DeprecationWarning:jsii*",
]

[tool.ruff]
target-version = "py39"
select = ["B", "E", "F", "I", "N", "W", "PL", "PT", "UP", "RUF"]
# Ignore import sorting for now until lines_after_imports is respected
# by ruff and we can replace isort
<<<<<<< HEAD
ignore = ["D203", "D212", "PLR0913", "PLR2004", "PLR0915"]
=======
ignore = ["D203", "D212", "PLR0913", "PLR2004"]

[tool.ruff.per-file-ignores]
# TODO: Too many statements, this could be refactored to separate
#       the single stack out into a few smaller pieces
"sds_data_manager/stacks/sds_data_manager_stack.py" = ["PLR0915"]
>>>>>>> 039137b8
<|MERGE_RESOLUTION|>--- conflicted
+++ resolved
@@ -92,13 +92,9 @@
 select = ["B", "E", "F", "I", "N", "W", "PL", "PT", "UP", "RUF"]
 # Ignore import sorting for now until lines_after_imports is respected
 # by ruff and we can replace isort
-<<<<<<< HEAD
-ignore = ["D203", "D212", "PLR0913", "PLR2004", "PLR0915"]
-=======
 ignore = ["D203", "D212", "PLR0913", "PLR2004"]
 
 [tool.ruff.per-file-ignores]
 # TODO: Too many statements, this could be refactored to separate
 #       the single stack out into a few smaller pieces
-"sds_data_manager/stacks/sds_data_manager_stack.py" = ["PLR0915"]
->>>>>>> 039137b8
+"sds_data_manager/stacks/sds_data_manager_stack.py" = ["PLR0915"]