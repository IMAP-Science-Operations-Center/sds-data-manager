--- conflicted
+++ resolved
@@ -6,11 +6,8 @@
 # Installed
 from aws_cdk.assertions import Match, Template
 
-<<<<<<< HEAD
+from sds_data_manager.stacks.api_gateway_stack import ApiGateway
 from sds_data_manager.stacks.database_stack import SdpDatabase
-=======
-from sds_data_manager.stacks.api_gateway_stack import ApiGateway
->>>>>>> 0492806e
 
 # Local
 from sds_data_manager.stacks.dynamodb_stack import DynamoDB
@@ -26,7 +23,6 @@
 
 
 @pytest.fixture(scope="module")
-<<<<<<< HEAD
 def networking_stack(app, env):
     networking = NetworkingStack(app, "Networking", env=env)
     return networking
@@ -57,13 +53,11 @@
 
 @pytest.fixture(scope="module")
 def template(app, opensearch_stack, networking_stack, database_stack, env):
-=======
-def template(app, opensearch_stack, env):
     apigw = ApiGateway(
         app,
         construct_id="ApigwTest",
     )
->>>>>>> 0492806e
+
     # create dynamoDB stack
     dynamodb = DynamoDB(
         app,
