# Standard
import pytest

# Installed
from aws_cdk.assertions import Match, Template

# Local
from sds_data_manager.stacks.dynamodb_stack import DynamoDB
from sds_data_manager.stacks.opensearch_stack import OpenSearch
from sds_data_manager.stacks.sds_data_manager_stack import SdsDataManager


@pytest.fixture(scope="module")
def opensearch_stack(app, sds_id, env):
    stack_name = f"opensearch-{sds_id}"
    stack = OpenSearch(app, stack_name, sds_id, env=env)
    return stack


@pytest.fixture(scope="module")
def template(app, sds_id, opensearch_stack, env):
    stack_name = f"stack-{sds_id}"
    # create dynamoDB stack
    dynamodb = DynamoDB(
        app,
        construct_id=f"DynamoDB-{sds_id}",
        sds_id=sds_id,
        table_name=f"imap-data-watcher-{sds_id}",
        partition_key="instrument",
        sort_key="filename",
        env=env,
    )
    stack = SdsDataManager(
        app,
        stack_name,
        sds_id,
        opensearch_stack,
        dynamodb_stack=dynamodb,
        processing_step_function_arn="arn:aws:states:us-west-1:1234567890:stateMachine:processing-state-machine",
        env=env,
    )
    template = Template.from_stack(stack)
    return template


def test_s3_bucket_resource_count(template):
    template.resource_count_is("AWS::S3::Bucket", 3)


def test_s3_data_bucket_resource_properties(template, sds_id):
    template.has_resource(
        "AWS::S3::Bucket",
        {
            "DeletionPolicy": "Delete",
            "UpdateReplacePolicy": "Delete",
        },
    )
    template.has_resource_properties(
        "AWS::S3::Bucket",
        props={
            "BucketName": f"sds-config-bucket-{sds_id}",
            "VersioningConfiguration": {"Status": "Enabled"},
            "PublicAccessBlockConfiguration": {"RestrictPublicBuckets": True},
        },
    )


def test_s3_config_bucket_resource_properties(template, sds_id):
    template.has_resource(
        "AWS::S3::Bucket",
        {
            "DeletionPolicy": "Delete",
            "UpdateReplacePolicy": "Delete",
        },
    )

    template.has_resource_properties(
        "AWS::S3::Bucket",
        {
            "BucketName": f"sds-config-bucket-{sds_id}",
            "VersioningConfiguration": {"Status": "Enabled"},
            "PublicAccessBlockConfiguration": {
                "BlockPublicAcls": True,
                "BlockPublicPolicy": True,
                "IgnorePublicAcls": True,
                "RestrictPublicBuckets": True,
            },
        },
    )


def test_s3_snapshot_bucket_resource_properties(template, sds_id):
    template.has_resource(
        "AWS::S3::Bucket",
        {
            "DeletionPolicy": "Delete",
            "UpdateReplacePolicy": "Delete",
        },
    )

    template.has_resource_properties(
        "AWS::S3::Bucket",
        {
            "BucketName": f"sds-os-snapshot-{sds_id}",
            "VersioningConfiguration": {"Status": "Enabled"},
            "PublicAccessBlockConfiguration": {
                "BlockPublicAcls": True,
                "BlockPublicPolicy": True,
                "IgnorePublicAcls": True,
                "RestrictPublicBuckets": True,
            },
        },
    )


def test_s3_bucket_policy_resource_count(template):
    template.resource_count_is("AWS::S3::BucketPolicy", 3)


def test_s3_data_bucket_policy_resource_properties(template):
    template.has_resource_properties(
        "AWS::S3::BucketPolicy",
        props={
            "Bucket": {"Ref": Match.string_like_regexp("DataBucket*")},
            "PolicyDocument": {
                "Version": "2012-10-17",
                "Statement": [
                    {
                        "Action": ["s3:GetBucket*", "s3:List*", "s3:DeleteObject*"],
                        "Effect": "Allow",
                        "Principal": {
                            "AWS": {
                                "Fn::GetAtt": [
                                    Match.string_like_regexp(
                                        "CustomS3AutoDeleteObjectsCustomResourceProviderRole*"
                                    ),
                                    "Arn",
                                ]
                            }
                        },
                        "Resource": [
                            {
                                "Fn::GetAtt": [
                                    Match.string_like_regexp("DataBucket*"),
                                    "Arn",
                                ]
                            },
                            {
                                "Fn::Join": [
                                    "",
                                    [
                                        {
                                            "Fn::GetAtt": [
                                                Match.string_like_regexp("DataBucket*"),
                                                "Arn",
                                            ]
                                        },
                                        "/*",
                                    ],
                                ]
                            },
                        ],
                    }
                ],
            },
        },
    )


def test_s3_config_bucket_policy_resource_properties(template):
    template.has_resource_properties(
        "AWS::S3::BucketPolicy",
        {
            "Bucket": {"Ref": Match.string_like_regexp("ConfigBucket*")},
            "PolicyDocument": {
                "Statement": [
                    {
                        "Action": ["s3:GetBucket*", "s3:List*", "s3:DeleteObject*"],
                        "Effect": "Allow",
                        "Principal": {
                            "AWS": {
                                "Fn::GetAtt": [
                                    Match.string_like_regexp(
                                        "CustomS3AutoDeleteObjectsCustomResourceProviderRole*"
                                    ),
                                    "Arn",
                                ]
                            }
                        },
                        "Resource": [
                            {
                                "Fn::GetAtt": [
                                    Match.string_like_regexp("ConfigBucket*"),
                                    "Arn",
                                ]
                            },
                            {
                                "Fn::Join": [
                                    "",
                                    [
                                        {
                                            "Fn::GetAtt": [
                                                Match.string_like_regexp(
                                                    "ConfigBucket*"
                                                ),
                                                "Arn",
                                            ]
                                        },
                                        "/*",
                                    ],
                                ]
                            },
                        ],
                    }
                ],
                "Version": "2012-10-17",
            },
        },
    )


def test_s3_snapshot_bucket_policy_resource_properties(template):
    template.has_resource_properties(
        "AWS::S3::BucketPolicy",
        {
            "Bucket": {"Ref": Match.string_like_regexp("SnapshotBucket*")},
            "PolicyDocument": {
                "Statement": [
                    {
                        "Action": ["s3:GetBucket*", "s3:List*", "s3:DeleteObject*"],
                        "Effect": "Allow",
                        "Principal": {
                            "AWS": {
                                "Fn::GetAtt": [
                                    Match.string_like_regexp(
                                        "CustomS3AutoDeleteObjectsCustomResourceProviderRole*"
                                    ),
                                    "Arn",
                                ]
                            }
                        },
                        "Resource": [
                            {
                                "Fn::GetAtt": [
                                    Match.string_like_regexp("SnapshotBucket*"),
                                    "Arn",
                                ]
                            },
                            {
                                "Fn::Join": [
                                    "",
                                    [
                                        {
                                            "Fn::GetAtt": [
                                                Match.string_like_regexp(
                                                    "SnapshotBucket*"
                                                ),
                                                "Arn",
                                            ]
                                        },
                                        "/*",
                                    ],
                                ]
                            },
                        ],
                    }
                ],
                "Version": "2012-10-17",
            },
        },
    )


def test_custom_s3_auto_delete_resource_count(template):
    template.resource_count_is("Custom::S3AutoDeleteObjects", 3)


def test_data_bucket_custom_s3_auto_delete_resource_properties(template):
    template.has_resource_properties(
        "Custom::S3AutoDeleteObjects",
        {
            "ServiceToken": {
                "Fn::GetAtt": [
                    Match.string_like_regexp(
                        "CustomS3AutoDeleteObjectsCustomResourceProviderHandler*"
                    ),
                    "Arn",
                ]
            },
            "BucketName": {"Ref": Match.string_like_regexp("DataBucket*")},
        },
    )


def test_config_bucket_custom_s3_auto_delete_resoource_count(template):
    template.has_resource_properties(
        "Custom::S3AutoDeleteObjects",
        {
            "ServiceToken": {
                "Fn::GetAtt": [
                    Match.string_like_regexp(
                        "CustomS3AutoDeleteObjectsCustomResourceProviderHandler*"
                    ),
                    "Arn",
                ]
            },
            "BucketName": {"Ref": Match.string_like_regexp("ConfigBucket*")},
        },
    )


def test_custom_s3_bucket_notifications_resource_properties(template):
    template.resource_count_is("Custom::S3BucketNotifications", 1)

    template.has_resource_properties(
        "Custom::S3BucketNotifications",
        {
            "ServiceToken": {
                "Fn::GetAtt": [
                    Match.string_like_regexp("BucketNotificationsHandler*"),
                    "Arn",
                ]
            },
            "BucketName": {"Ref": Match.string_like_regexp("DataBucket*")},
            "NotificationConfiguration": {
                "LambdaFunctionConfigurations": [
                    {
                        "Events": ["s3:ObjectCreated:*"],
                        "LambdaFunctionArn": {
                            "Fn::GetAtt": [
                                Match.string_like_regexp("IndexerLambda*"),
                                "Arn",
                            ]
                        },
                    }
                ]
            },
            "Managed": True,
        },
    )


def test_iam_roles_resource_count(template):
    template.resource_count_is("AWS::IAM::Role", 8)


def test_expected_properties_for_iam_roles(template):
    found_resources = template.find_resources(
        "AWS::IAM::Role",
        {
            "Properties": {
                "AssumeRolePolicyDocument": {
                    "Statement": [
                        {
                            "Action": "sts:AssumeRole",
                            "Effect": "Allow",
                            "Principal": {"Service": "lambda.amazonaws.com"},
                        }
                    ],
                    "Version": "2012-10-17",
                }
            }
        },
    )

    # There are 7 IAM Role expected resources with the same properties
    # confirm that all are found in the stack
    assert len(found_resources) == 7


def test_iam_policy_resource_count(template):
    template.resource_count_is("AWS::IAM::Policy", 7)


def test_uploadapilambda_iam_policy_resource_properties(template):
    template.has_resource_properties(
        "AWS::IAM::Policy",
        {
            "PolicyDocument": {
                "Version": "2012-10-17",
                "Statement": [
                    {
                        "Effect": "Allow",
                        "Action": "s3:PutObject",
                        "Resource": [
                            {
                                "Fn::Join": [
                                    "",
                                    [
                                        {
                                            "Fn::GetAtt": [
                                                Match.string_like_regexp(
                                                    "DataBucket.*"
                                                ),
                                                "Arn",
                                            ]
                                        },
                                        "/*",
                                    ],
                                ]
                            },
                            {
                                "Fn::Join": [
                                    "",
                                    [
                                        {
                                            "Fn::GetAtt": [
                                                Match.string_like_regexp(
                                                    "SnapshotBucket.*"
                                                ),
                                                "Arn",
                                            ]
                                        },
                                        "/*",
                                    ],
                                ]
                            },
                        ],
                    },
                    {
                        "Effect": "Allow",
                        "Action": "s3:GetObject",
                        "Resource": [
                            {
                                "Fn::Join": [
                                    "",
                                    [
                                        {
                                            "Fn::GetAtt": [
                                                Match.string_like_regexp(
                                                    "DataBucket.*"
                                                ),
                                                "Arn",
                                            ]
                                        },
                                        "/*",
                                    ],
                                ]
                            },
                            {
                                "Fn::Join": [
                                    "",
                                    [
                                        {
                                            "Fn::GetAtt": [
                                                Match.string_like_regexp(
                                                    "ConfigBucket.*"
                                                ),
                                                "Arn",
                                            ]
                                        },
                                        "/*",
                                    ],
                                ]
                            },
                            {
                                "Fn::Join": [
                                    "",
                                    [
                                        {
                                            "Fn::GetAtt": [
                                                Match.string_like_regexp(
                                                    "SnapshotBucket.*"
                                                ),
                                                "Arn",
                                            ]
                                        },
                                        "/*",
                                    ],
                                ]
                            },
                        ],
                    },
                ],
            },
            "PolicyName": Match.string_like_regexp(
                "UploadAPILambdaServiceRoleDefaultPolicy.*"
            ),
        },
    )


def test_indexer_lambda_iam_policy_resource_properties(template):
    template.has_resource_properties(
        "AWS::IAM::Policy",
        {
            "PolicyDocument": {
                "Version": "2012-10-17",
                "Statement": [
                    {
                        "Effect": "Allow",
                        "Action": "es:ESHttp*",
                        "Resource": {
                            "Fn::Join": [
                                "",
                                [
                                    {
                                        "Fn::ImportValue": Match.string_like_regexp(
                                            "opensearch.*"
                                        ),
                                    },
                                    "/*",
                                ],
                            ]
                        },
                    },
                    {
                        "Action": "s3:GetObject",
                        "Effect": "Allow",
                        "Resource": [
                            {
                                "Fn::Join": [
                                    "",
                                    [
                                        {
                                            "Fn::GetAtt": [
                                                Match.string_like_regexp(
                                                    "DataBucket.*"
                                                ),
                                                "Arn",
                                            ]
                                        },
                                        "/*",
                                    ],
                                ]
                            },
                            {
                                "Fn::Join": [
                                    "",
                                    [
                                        {
                                            "Fn::GetAtt": [
                                                Match.string_like_regexp(
                                                    "ConfigBucket.*"
                                                ),
                                                "Arn",
                                            ]
                                        },
                                        "/*",
                                    ],
                                ]
                            },
                            {
                                "Fn::Join": [
                                    "",
                                    [
                                        {
                                            "Fn::GetAtt": [
                                                Match.string_like_regexp(
                                                    "SnapshotBucket.*"
                                                ),
                                                "Arn",
                                            ]
                                        },
                                        "/*",
                                    ],
                                ]
                            },
                        ],
                    },
                    {"Action": "dynamodb:PutItem", "Effect": "Allow", "Resource": "*"},
                    {
<<<<<<< HEAD
                        "Action": "es:*",
                        "Effect": "Allow",
                        "Resource": {
                            "Fn::Join": [
                                "",
                                [
                                    {
                                        "Fn::ImportValue": Match.string_like_regexp(
                                            "opensearch.*"
                                        )
                                    },
                                    "/*",
                                ],
                            ]
                        },
                    },
                    {
                        "Action": "iam:PassRole",
                        "Effect": "Allow",
                        "Resource": {
                            "Fn::GetAtt": [
                                Match.string_like_regexp("SnapshotRole.*"),
                                "Arn",
                            ]
                        },
=======
                        "Action": "states:StartExecution",
                        "Effect": "Allow",
                        "Resource": "*",
>>>>>>> 39de3eec
                    },
                    {
                        "Action": [
                            "secretsmanager:GetSecretValue",
                            "secretsmanager:DescribeSecret",
                        ],
                        "Effect": "Allow",
                        "Resource": {
                            "Fn::Join": [
                                "",
                                [
                                    "arn:",
                                    {"Ref": "AWS::Partition"},
                                    Match.string_like_regexp(
                                        ":secretsmanager:.*:secret:.*"
                                    ),
                                ],
                            ]
                        },
                    },
                ],
            },
            "PolicyName": Match.string_like_regexp(
                "IndexerLambdaServiceRoleDefaultPolicy.*"
            ),
        },
    )


def test_bucket_notification_iam_policy_resource_properties(template):
    template.has_resource_properties(
        "AWS::IAM::Policy",
        {
            "PolicyDocument": {
                "Version": "2012-10-17",
                "Statement": [
                    {
                        "Effect": "Allow",
                        "Action": "s3:PutBucketNotification",
                        "Resource": "*",
                    }
                ],
            },
            "PolicyName": Match.string_like_regexp("BucketNotificationsHandler*"),
        },
    )


def test_queryapilambda_iam_policy_resource_properties(template):
    template.has_resource_properties(
        "AWS::IAM::Policy",
        {
            "PolicyDocument": {
                "Version": "2012-10-17",
                "Statement": [
                    {
                        "Effect": "Allow",
                        "Action": "es:ESHttpGet",
                        "Resource": {
                            "Fn::Join": [
                                "",
                                [
                                    {
                                        "Fn::ImportValue": Match.string_like_regexp(
                                            "opensearch-.*:ExportsOutputFnGetAttSDSMetadataDomain.*"
                                        ),
                                    },
                                    "/*",
                                ],
                            ]
                        },
                    },
                    {
                        "Effect": "Allow",
                    },
                ],
            },
            "PolicyName": Match.string_like_regexp(
                "QueryAPILambdaServiceRoleDefaultPolicy.*"
            ),
        },
    )


def test_downloadquerylambda_iam_policy_resource_properties(template):
    template.has_resource_properties(
        "AWS::IAM::Policy",
        {
            "PolicyDocument": {
                "Version": "2012-10-17",
                "Statement": [
                    {
                        "Effect": "Allow",
                        "Action": "es:ESHttp*",
                        "Resource": {
                            "Fn::Join": [
                                "",
                                [
                                    {
                                        "Fn::ImportValue": Match.string_like_regexp(
                                            "opensearch-.*:ExportsOutputFnGetAttSDSMetadataDomain.*"
                                        ),
                                    },
                                    "/*",
                                ],
                            ]
                        },
                    },
                    {
                        "Effect": "Allow",
                        "Action": "s3:GetObject",
                        "Resource": [
                            {
                                "Fn::Join": [
                                    "",
                                    [
                                        {
                                            "Fn::GetAtt": [
                                                Match.string_like_regexp(
                                                    "DataBucket.*"
                                                ),
                                                "Arn",
                                            ]
                                        },
                                        "/*",
                                    ],
                                ]
                            },
                            {
                                "Fn::Join": [
                                    "",
                                    [
                                        {
                                            "Fn::GetAtt": [
                                                Match.string_like_regexp(
                                                    "ConfigBucket.*"
                                                ),
                                                "Arn",
                                            ]
                                        },
                                        "/*",
                                    ],
                                ]
                            },
                            {
                                "Fn::Join": [
                                    "",
                                    [
                                        {
                                            "Fn::GetAtt": [
                                                Match.string_like_regexp(
                                                    "SnapshotBucket.*"
                                                ),
                                                "Arn",
                                            ]
                                        },
                                        "/*",
                                    ],
                                ]
                            },
                        ],
                    },
                ],
            },
            "PolicyName": Match.string_like_regexp(
                "DownloadQueryAPILambdaServiceRoleDefaultPolicy.*"
            ),
        },
    )


def test_custom_buck_deployment_iam_service_role_resource_properties(template):
    template.has_resource_properties(
        "AWS::IAM::Policy",
        {
            "PolicyName": Match.string_like_regexp(
                "CustomCDKBucketDeployment.*ServiceRoleDefaultPolicy.*"
            ),
            "PolicyDocument": {
                "Statement": [
                    {
                        "Action": ["s3:GetObject*", "s3:GetBucket*", "s3:List*"],
                        "Effect": "Allow",
                        "Resource": Match.any_value(),
                    },
                    {
                        "Action": [
                            "s3:GetObject*",
                            "s3:GetBucket*",
                            "s3:List*",
                            "s3:DeleteObject*",
                            "s3:PutObject",
                            "s3:PutObjectLegalHold",
                            "s3:PutObjectRetention",
                            "s3:PutObjectTagging",
                            "s3:PutObjectVersionTagging",
                            "s3:Abort*",
                        ],
                        "Effect": "Allow",
                        "Resource": [
                            {
                                "Fn::GetAtt": [
                                    Match.string_like_regexp("ConfigBucket*"),
                                    "Arn",
                                ]
                            },
                            {
                                "Fn::Join": [
                                    "",
                                    [
                                        {
                                            "Fn::GetAtt": [
                                                Match.string_like_regexp(
                                                    "ConfigBucket*"
                                                ),
                                                "Arn",
                                            ]
                                        },
                                        "/*",
                                    ],
                                ]
                            },
                        ],
                    },
                ],
                "Version": "2012-10-17",
            },
        },
    )


def test_lambda_function_resource_count(template):
    template.resource_count_is("AWS::Lambda::Function", 7)


def test_indexer_lambda_function_resource_properties(template, sds_id):
    template.has_resource_properties(
        "AWS::Lambda::Function",
        props={
            "FunctionName": f"file-indexer-{sds_id}",
            "Runtime": "python3.9",
            "Handler": "SDSCode.indexer.lambda_handler",
            "MemorySize": 1000,
            "Timeout": 15 * 60,
            "Role": {
                "Fn::GetAtt": [
                    Match.string_like_regexp("IndexerLambdaServiceRole*"),
                    "Arn",
                ]
            },
        },
    )


def test_upload_api_lambda_function_resource_properties(template, sds_id):
    template.has_resource_properties(
        "AWS::Lambda::Function",
        props={
            "FunctionName": f"upload-api-handler-{sds_id}",
            "Runtime": "python3.9",
            "Handler": "SDSCode.upload_api.lambda_handler",
            "MemorySize": 1000,
            "Timeout": 15 * 60,
            "Role": {
                "Fn::GetAtt": [
                    Match.string_like_regexp("UploadAPILambdaServiceRole*"),
                    "Arn",
                ]
            },
        },
    )


def test_query_api_lambda_function_resource_properties(template, sds_id):
    template.has_resource_properties(
        "AWS::Lambda::Function",
        props={
            "FunctionName": f"query-api-handler-{sds_id}",
            "Runtime": "python3.9",
            "Handler": "SDSCode.queries.lambda_handler",
            "MemorySize": 1000,
            "Timeout": 60,
            "Role": {
                "Fn::GetAtt": [
                    Match.string_like_regexp("QueryAPILambdaServiceRole*"),
                    "Arn",
                ]
            },
        },
    )


def test_download_api_lambda_function_resource_properties(template, sds_id):
    template.has_resource_properties(
        "AWS::Lambda::Function",
        props={
            "FunctionName": f"download-query-api-{sds_id}",
            "Runtime": "python3.9",
            "Handler": "SDSCode.download_query_api.lambda_handler",
            "Timeout": 60,
            "Role": {
                "Fn::GetAtt": [
                    Match.string_like_regexp("DownloadQueryAPILambdaServiceRole*"),
                    "Arn",
                ]
            },
        },
    )


def test_aws_bucket_notification_lambda_function_resource_properties(template):
    template.has_resource_properties(
        "AWS::Lambda::Function",
        props={
            "Handler": "index.handler",
            "Runtime": "python3.9",
            "Timeout": 300,
            "Role": {
                "Fn::GetAtt": [
                    Match.string_like_regexp("BucketNotificationsHandler*"),
                    "Arn",
                ]
            },
        },
    )


def test_custom_s3_auto_delete_lambda_function_resource_properties(template):
    template.has_resource_properties(
        "AWS::Lambda::Function",
        props={
            "Handler": "index.handler",
            "Runtime": "nodejs18.x",
            "Timeout": 900,
            "MemorySize": 128,
            "Role": {
                "Fn::GetAtt": [
                    Match.string_like_regexp(
                        "CustomS3AutoDeleteObjectsCustomResourceProviderRole*"
                    ),
                    "Arn",
                ]
            },
        },
    )


def test_custom_cdk_bucket_deployment_lambda_resource_properties(template):
    template.has_resource_properties(
        "AWS::Lambda::Function",
        {
            "Handler": "index.handler",
            "Runtime": "python3.9",
            "Timeout": 900,
            "Role": {
                "Fn::GetAtt": [
                    Match.string_like_regexp("CustomCDKBucketDeployment*"),
                    "Arn",
                ]
            },
        },
    )


# This is now only to add an eventsource to the indexer lambda.
# The 3 others were being used by the
# lambda urls (download, query, upload) and so no longer exist.
def test_lambda_permission_resource_count(template):
    template.resource_count_is("AWS::Lambda::Permission", 1)


def test_indexer_lambda_permission_resource_properties(template, account):
    template.has_resource_properties(
        "AWS::Lambda::Permission",
        {
            "Action": "lambda:InvokeFunction",
            "FunctionName": {
                "Fn::GetAtt": [Match.string_like_regexp("IndexerLambda*"), "Arn"]
            },
            "Principal": "s3.amazonaws.com",
            "SourceAccount": account,
            "SourceArn": {
                "Fn::GetAtt": [Match.string_like_regexp("DataBucket*"), "Arn"]
            },
        },
    )


# Note: these tests don't work because in the previous version of the code,
# we created lambda_.FunctionUrl objects
# which granted permissions for lambda function URLs to be invoked.
# def test_upload_api_lambda_permission_resource_properties(template):
#     template.has_resource_properties(
#         "AWS::Lambda::Permission",
#         {
#             "Action": "lambda:InvokeFunctionUrl",
#             "FunctionName": {
#                 "Fn::GetAtt": [Match.string_like_regexp("UploadAPILambda*"), "Arn"]
#             },
#             "Principal": "*",
#             "FunctionUrlAuthType": "NONE",
#         },
#     )
#
#
# def test_query_api_lambda_permission_resource_properties(template):
#     template.has_resource_properties(
#         "AWS::Lambda::Permission",
#         {
#             "Action": "lambda:InvokeFunctionUrl",
#             "FunctionName": {
#                 "Fn::GetAtt": [Match.string_like_regexp("QueryAPILambda*"), "Arn"]
#             },
#             "Principal": "*",
#             "FunctionUrlAuthType": "NONE",
#         },
#     )
#
#
# def test_download_api_lambda_permission_resource_properties(template):
#     template.has_resource_properties(
#         "AWS::Lambda::Permission",
#         {
#             "Action": "lambda:InvokeFunctionUrl",
#             "FunctionName": {
#                 "Fn::GetAtt": [
#                     Match.string_like_regexp("DownloadQueryAPILambda*"),
#                     "Arn",
#                 ]
#             },
#             "Principal": "*",
#             "FunctionUrlAuthType": "NONE",
#         },
#     )


def test_lambda_layer_resource_count(template):
    template.resource_count_is("AWS::Lambda::LayerVersion", 1)


def test_custom_deploy_config_lambda_layer(template):
    template.has_resource_properties(
        "AWS::Lambda::LayerVersion",
        {
            "Content": {
                "S3Bucket": Match.any_value(),
                "S3Key": Match.string_like_regexp(".*.zip"),
            },
            "Description": "/opt/awscli/aws",
        },
    )<|MERGE_RESOLUTION|>--- conflicted
+++ resolved
@@ -40,6 +40,7 @@
         env=env,
     )
     template = Template.from_stack(stack)
+
     return template
 
 
@@ -560,7 +561,11 @@
                     },
                     {"Action": "dynamodb:PutItem", "Effect": "Allow", "Resource": "*"},
                     {
-<<<<<<< HEAD
+                        "Action": "states:StartExecution",
+                        "Effect": "Allow",
+                        "Resource": "*",
+                    },
+                    {
                         "Action": "es:*",
                         "Effect": "Allow",
                         "Resource": {
@@ -586,11 +591,6 @@
                                 "Arn",
                             ]
                         },
-=======
-                        "Action": "states:StartExecution",
-                        "Effect": "Allow",
-                        "Resource": "*",
->>>>>>> 39de3eec
                     },
                     {
                         "Action": [
